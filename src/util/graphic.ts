/*
* Licensed to the Apache Software Foundation (ASF) under one
* or more contributor license agreements.  See the NOTICE file
* distributed with this work for additional information
* regarding copyright ownership.  The ASF licenses this file
* to you under the Apache License, Version 2.0 (the
* "License"); you may not use this file except in compliance
* with the License.  You may obtain a copy of the License at
*
*   http://www.apache.org/licenses/LICENSE-2.0
*
* Unless required by applicable law or agreed to in writing,
* software distributed under the License is distributed on an
* "AS IS" BASIS, WITHOUT WARRANTIES OR CONDITIONS OF ANY
* KIND, either express or implied.  See the License for the
* specific language governing permissions and limitations
* under the License.
*/

import * as pathTool from 'zrender/src/tool/path';
import * as colorTool from 'zrender/src/tool/color';
import * as matrix from 'zrender/src/core/matrix';
import * as vector from 'zrender/src/core/vector';
import Path, { PathProps } from 'zrender/src/graphic/Path';
import Transformable from 'zrender/src/core/Transformable';
import ZRImage, { ImageStyleProps } from 'zrender/src/graphic/Image';
import Group from 'zrender/src/graphic/Group';
import ZRText, { TextStyleProps } from 'zrender/src/graphic/Text';
import Circle from 'zrender/src/graphic/shape/Circle';
import Sector from 'zrender/src/graphic/shape/Sector';
import Ring from 'zrender/src/graphic/shape/Ring';
import Polygon from 'zrender/src/graphic/shape/Polygon';
import Polyline from 'zrender/src/graphic/shape/Polyline';
import Rect from 'zrender/src/graphic/shape/Rect';
import Line from 'zrender/src/graphic/shape/Line';
import BezierCurve from 'zrender/src/graphic/shape/BezierCurve';
import Arc from 'zrender/src/graphic/shape/Arc';
import CompoundPath from 'zrender/src/graphic/CompoundPath';
import LinearGradient from 'zrender/src/graphic/LinearGradient';
import RadialGradient from 'zrender/src/graphic/RadialGradient';
import BoundingRect from 'zrender/src/core/BoundingRect';
import IncrementalDisplayable from 'zrender/src/graphic/IncrementalDisplayable';
import * as subPixelOptimizeUtil from 'zrender/src/graphic/helper/subPixelOptimize';
import { Dictionary } from 'zrender/src/core/types';
import LRU from 'zrender/src/core/LRU';
import Displayable, { DisplayableProps } from 'zrender/src/graphic/Displayable';
import { PatternObject } from 'zrender/src/graphic/Pattern';
import { GradientObject } from 'zrender/src/graphic/Gradient';
import Element, { ElementEvent, ElementTextConfig } from 'zrender/src/Element';
import Model from '../model/Model';
import {
    AnimationOptionMixin,
    LabelOption,
    AnimationDelayCallbackParam,
    DisplayState,
    ECElement,
    ZRRectLike,
    ColorString,
    DataModel,
    ECEventData,
    ZRStyleProps
} from './types';
import GlobalModel from '../model/Global';
import { makeInner } from './model';
import {
    isFunction,
    retrieve2,
    extend,
    keys,
    trim,
    isArrayLike,
    map,
    defaults
} from 'zrender/src/core/util';


const mathMax = Math.max;
const mathMin = Math.min;

const EMPTY_OBJ = {};

export const Z2_EMPHASIS_LIFT = 10;

// key: label model property nane, value: style property name.
export const CACHED_LABEL_STYLE_PROPERTIES = {
    color: 'textFill',
    textBorderColor: 'textStroke',
    textBorderWidth: 'textStrokeWidth'
};

const EMPHASIS = 'emphasis';
const NORMAL = 'normal';

// Reserve 0 as default.
let _highlightNextDigit = 1;
const _highlightKeyMap: Dictionary<number> = {};

const _customShapeMap: Dictionary<{ new(): Path }> = {};

type ExtendShapeOpt = Parameters<typeof Path.extend>[0];
type ExtendShapeReturn = ReturnType<typeof Path.extend>;


type ExtendedProps = {
    __highlighted?: boolean | 'layer' | 'plain'
    __highByOuter: number

    __highDownSilentOnTouch: boolean
    __onStateChange: (fromState: DisplayState, toState: DisplayState) => void

    __highDownDispatcher: boolean
};
type ExtendedElement = Element & ExtendedProps;
type ExtendedDisplayable = Displayable & ExtendedProps;

type TextCommonParams = {
    /**
     * Whether diable drawing box of block (outer most).
     */
    disableBox?: boolean
    /**
     * Specify a color when color is 'auto',
     * for textFill, textStroke, textBackgroundColor, and textBorderColor. If autoColor specified, it is used as default textFill.
     */
    autoColor?: ColorString

    forceRich?: boolean

    getTextPosition?: (textStyleModel: Model, isEmphasis?: boolean) => string | string[] | number[]

    defaultOutsidePosition?: LabelOption['position']

    textStyle?: ZRStyleProps
};

/**
 * Extend shape with parameters
 */
export function extendShape(opts: ExtendShapeOpt): ExtendShapeReturn {
    return Path.extend(opts);
}

const extendPathFromString = pathTool.extendFromString;
type SVGPathOption = Parameters<typeof extendPathFromString>[1];
type SVGPathCtor = ReturnType<typeof extendPathFromString>;
type SVGPath = InstanceType<SVGPathCtor>;
/**
 * Extend path
 */
export function extendPath(pathData: string, opts: SVGPathOption): SVGPathCtor {
    return extendPathFromString(pathData, opts);
}

/**
 * Register a user defined shape.
 * The shape class can be fetched by `getShapeClass`
 * This method will overwrite the registered shapes, including
 * the registered built-in shapes, if using the same `name`.
 * The shape can be used in `custom series` and
 * `graphic component` by declaring `{type: name}`.
 *
 * @param name
 * @param ShapeClass Can be generated by `extendShape`.
 */
export function registerShape(name: string, ShapeClass: {new(): Path}) {
    _customShapeMap[name] = ShapeClass;
}

/**
 * Find shape class registered by `registerShape`. Usually used in
 * fetching user defined shape.
 *
 * [Caution]:
 * (1) This method **MUST NOT be used inside echarts !!!**, unless it is prepared
 * to use user registered shapes.
 * Because the built-in shape (see `getBuiltInShape`) will be registered by
 * `registerShape` by default. That enables users to get both built-in
 * shapes as well as the shapes belonging to themsleves. But users can overwrite
 * the built-in shapes by using names like 'circle', 'rect' via calling
 * `registerShape`. So the echarts inner featrues should not fetch shapes from here
 * in case that it is overwritten by users, except that some features, like
 * `custom series`, `graphic component`, do it deliberately.
 *
 * (2) In the features like `custom series`, `graphic component`, the user input
 * `{tpye: 'xxx'}` does not only specify shapes but also specify other graphic
 * elements like `'group'`, `'text'`, `'image'` or event `'path'`. Those names
 * are reserved names, that is, if some user register a shape named `'image'`,
 * the shape will not be used. If we intending to add some more reserved names
 * in feature, that might bring break changes (disable some existing user shape
 * names). But that case probably rearly happen. So we dont make more mechanism
 * to resolve this issue here.
 *
 * @param name
 * @return The shape class. If not found, return nothing.
 */
export function getShapeClass(name: string): {new(): Path} {
    if (_customShapeMap.hasOwnProperty(name)) {
        return _customShapeMap[name];
    }
}

/**
 * Create a path element from path data string
 * @param pathData
 * @param opts
 * @param rect
 * @param layout 'center' or 'cover' default to be cover
 */
export function makePath(
    pathData: string,
    opts: SVGPathOption,
    rect: ZRRectLike,
    layout?: 'center' | 'cover'
): SVGPath {
    const path = pathTool.createFromString(pathData, opts);
    if (rect) {
        if (layout === 'center') {
            rect = centerGraphic(rect, path.getBoundingRect());
        }
        resizePath(path, rect);
    }
    return path;
}

/**
 * Create a image element from image url
 * @param imageUrl image url
 * @param opts options
 * @param rect constrain rect
 * @param layout 'center' or 'cover'. Default to be 'cover'
 */
export function makeImage(
    imageUrl: string,
    rect: ZRRectLike,
    layout?: 'center' | 'cover'
) {
    const path = new ZRImage({
        style: {
            image: imageUrl,
            x: rect.x,
            y: rect.y,
            width: rect.width,
            height: rect.height
        },
        onload(img) {
            if (layout === 'center') {
                const boundingRect = {
                    width: img.width,
                    height: img.height
                };
                path.setStyle(centerGraphic(rect, boundingRect));
            }
        }
    });
    return path;
}

/**
 * Get position of centered element in bounding box.
 *
 * @param  rect         element local bounding box
 * @param  boundingRect constraint bounding box
 * @return element position containing x, y, width, and height
 */
function centerGraphic(rect: ZRRectLike, boundingRect: {
    width: number
    height: number
}): ZRRectLike {
    // Set rect to center, keep width / height ratio.
    const aspect = boundingRect.width / boundingRect.height;
    let width = rect.height * aspect;
    let height;
    if (width <= rect.width) {
        height = rect.height;
    }
    else {
        width = rect.width;
        height = width / aspect;
    }
    const cx = rect.x + rect.width / 2;
    const cy = rect.y + rect.height / 2;

    return {
        x: cx - width / 2,
        y: cy - height / 2,
        width: width,
        height: height
    };
}

export const mergePath = pathTool.mergePath;

/**
 * Resize a path to fit the rect
 * @param path
 * @param rect
 */
export function resizePath(path: SVGPath, rect: ZRRectLike): void {
    if (!path.applyTransform) {
        return;
    }

    const pathRect = path.getBoundingRect();

    const m = pathRect.calculateTransform(rect);

    path.applyTransform(m);
}

/**
 * Sub pixel optimize line for canvas
 */
export function subPixelOptimizeLine(param: {
    shape: {
        x1: number, y1: number, x2: number, y2: number
    },
    style: {
        lineWidth: number
    }
}) {
    subPixelOptimizeUtil.subPixelOptimizeLine(param.shape, param.shape, param.style);
    return param;
}

/**
 * Sub pixel optimize rect for canvas
 */
export function subPixelOptimizeRect(param: {
    shape: {
        x: number, y: number, width: number, height: number
    },
    style: {
        lineWidth: number
    }
}) {
    subPixelOptimizeUtil.subPixelOptimizeRect(param.shape, param.shape, param.style);
    return param;
}

/**
 * Sub pixel optimize for canvas
 *
 * @param position Coordinate, such as x, y
 * @param lineWidth Should be nonnegative integer.
 * @param positiveOrNegative Default false (negative).
 * @return Optimized position.
 */
export const subPixelOptimize = subPixelOptimizeUtil.subPixelOptimize;


function hasFillOrStroke(fillOrStroke: string | PatternObject | GradientObject) {
    return fillOrStroke != null && fillOrStroke !== 'none';
}

// Most lifted color are duplicated.
const liftedColorCache = new LRU<string>(100);

function liftColor(color: string): string {
    if (typeof color !== 'string') {
        return color;
    }
    let liftedColor = liftedColorCache.get(color);
    if (!liftedColor) {
        liftedColor = colorTool.lift(color, -0.1);
        liftedColorCache.put(color, liftedColor);
    }
    return liftedColor;
}

function singleEnterEmphasis(el: Element) {

    (el as ExtendedElement).__highlighted = true;

    // el may be an array.
    if (!el.states.emphasis) {
        return;
    }
    const disp = el as Displayable;

    const emphasisStyle = disp.states.emphasis.style;
    const currentFill = disp.style && disp.style.fill;
    const currentStroke = disp.style && disp.style.stroke;

    el.useState('emphasis');

    if (emphasisStyle && (currentFill || currentStroke)) {
        if (!hasFillOrStroke(emphasisStyle.fill)) {
            disp.style.fill = liftColor(currentFill);
        }
        if (!hasFillOrStroke(emphasisStyle.stroke)) {
            disp.style.stroke = liftColor(currentStroke);
        }
        disp.z2 += Z2_EMPHASIS_LIFT;
    }

    const textContent = el.getTextContent();
    if (textContent) {
        textContent.z2 += Z2_EMPHASIS_LIFT;
    }
    // TODO hover layer
}


function singleEnterNormal(el: Element) {
    el.clearStates();
    (el as ExtendedElement).__highlighted = false;
}

function updateElementState<T>(
    el: ExtendedElement,
    updater: (this: void, el: Element, commonParam?: T) => void,
    commonParam?: T
) {
    // If root is group, also enter updater for `onStateChange`.
    let fromState: DisplayState = NORMAL;
    let toState: DisplayState = NORMAL;
    let trigger;
    // See the rule of `onStateChange` on `graphic.setAsHighDownDispatcher`.
    el.__highlighted && (fromState = EMPHASIS, trigger = true);
    updater(el, commonParam);
    el.__highlighted && (toState = EMPHASIS, trigger = true);
    trigger && el.__onStateChange && el.__onStateChange(fromState, toState);
}

function traverseUpdateState<T>(
    el: ExtendedElement,
    updater: (this: void, el: Element, commonParam?: T) => void,
    commonParam?: T
) {
    updateElementState(el, updater, commonParam);
    el.isGroup && el.traverse(function (child: ExtendedElement) {
        updateElementState(child, updater, commonParam);
    });

}

/**
 * If we reuse elements when rerender.
 * DONT forget to clearStates before we update the style and shape.
 * Or we may update on the wrong state instead of normal state.
 */
export function clearStates(el: Element) {
    if (el.isGroup) {
        el.traverse(function (child) {
            child.clearStates();
        });
    }
    else {
        el.clearStates();
    }
}

/**
 * Set hover style (namely "emphasis style") of element.
 * @param el Should not be `zrender/graphic/Group`.
 */
export function enableElementHoverEmphasis(el: Displayable, hoverStl?: ZRStyleProps) {
    if (hoverStl) {
        const emphasisState = el.ensureState('emphasis');
        emphasisState.style = hoverStl;
    }

    // FIXME
    // It is not completely right to save "normal"/"emphasis" flag on elements.
    // It probably should be saved on `data` of series. Consider the cases:
    // (1) A highlighted elements are moved out of the view port and re-enter
    // again by dataZoom.
    // (2) call `setOption` and replace elements totally when they are highlighted.
    if ((el as ExtendedDisplayable).__highlighted) {
        singleEnterNormal(el);
        singleEnterEmphasis(el);
    }
}

export function enterEmphasisWhenMouseOver(el: Element, e: ElementEvent) {
    !shouldSilent(el, e)
        // "emphasis" event highlight has higher priority than mouse highlight.
        && !(el as ExtendedElement).__highByOuter
        && traverseUpdateState((el as ExtendedElement), singleEnterEmphasis);
}

export function leaveEmphasisWhenMouseOut(el: Element, e: ElementEvent) {
    !shouldSilent(el, e)
        // "emphasis" event highlight has higher priority than mouse highlight.
        && !(el as ExtendedElement).__highByOuter
        && traverseUpdateState((el as ExtendedElement), singleEnterNormal);
}

export function enterEmphasis(el: Element, highlightDigit?: number) {
    (el as ExtendedElement).__highByOuter |= 1 << (highlightDigit || 0);
    traverseUpdateState((el as ExtendedElement), singleEnterEmphasis);
}

export function leaveEmphasis(el: Element, highlightDigit?: number) {
    !((el as ExtendedElement).__highByOuter &= ~(1 << (highlightDigit || 0)))
        && traverseUpdateState((el as ExtendedElement), singleEnterNormal);
}

function shouldSilent(el: Element, e: ElementEvent) {
    return (el as ExtendedElement).__highDownSilentOnTouch && e.zrByTouch;
}

/**
 * Enable the function that mouseover will trigger the emphasis state.
 *
 * It will set hoverStyle to 'emphasis' state of each children displayables.
 * If hoverStyle is not given, it will just ignore it and use the preset 'emphasis' state.
 *
 * NOTICE
 * (1)
 * Call the method for a "root" element once. Do not call it for each descendants.
 * If the descendants elemenets of a group has itself hover style different from the
 * root group, we can simply mount the style on `el.states.emphasis` for them, but should
 * not call this method for them.
 *
 * (2) The given hover style will replace the style in emphasis state already exists.
 */
export function enableHoverEmphasis(el: Element, hoverStyle?: ZRStyleProps) {
    setAsHighDownDispatcher(el, true);
    traverseUpdateState(el as ExtendedElement, enableElementHoverEmphasis, hoverStyle);
}

/**
 * @param {module:zrender/Element} el
 * @param {Function} [el.onStateChange] Called when state updated.
 *        Since `setHoverStyle` has the constraint that it must be called after
 *        all of the normal style updated, `onStateChange` is not needed to
 *        trigger if both `fromState` and `toState` is 'normal', and needed to
 *        trigger if both `fromState` and `toState` is 'emphasis', which enables
 *        to sync outside style settings to "emphasis" state.
 *        @this {string} This dispatcher `el`.
 *        @param {string} fromState Can be "normal" or "emphasis".
 *               `fromState` might equal to `toState`,
 *               for example, when this method is called when `el` is
 *               on "emphasis" state.
 *        @param {string} toState Can be "normal" or "emphasis".
 *
 *        FIXME
 *        CAUTION: Do not expose `onStateChange` outside echarts.
 *        Because it is not a complete solution. The update
 *        listener should not have been mount in element,
 *        and the normal/emphasis state should not have
 *        mantained on elements.
 *
 * @param {boolean} [el.highDownSilentOnTouch=false]
 *        In touch device, mouseover event will be trigger on touchstart event
 *        (see module:zrender/dom/HandlerProxy). By this mechanism, we can
 *        conveniently use hoverStyle when tap on touch screen without additional
 *        code for compatibility.
 *        But if the chart/component has select feature, which usually also use
 *        hoverStyle, there might be conflict between 'select-highlight' and
 *        'hover-highlight' especially when roam is enabled (see geo for example).
 *        In this case, `highDownSilentOnTouch` should be used to disable
 *        hover-highlight on touch device.
 * @param {boolean} [asDispatcher=true] If `false`, do not set as "highDownDispatcher".
 */
export function setAsHighDownDispatcher(el: Element, asDispatcher: boolean) {
    const disable = asDispatcher === false;
    const extendedEl = el as ExtendedElement;
    // Make `highDownSilentOnTouch` and `onStateChange` only work after
    // `setAsHighDownDispatcher` called. Avoid it is modified by user unexpectedly.
    if ((el as ECElement).highDownSilentOnTouch) {
        extendedEl.__highDownSilentOnTouch = (el as ECElement).highDownSilentOnTouch;
    }
    if ((el as ECElement).onStateChange) {
        extendedEl.__onStateChange = (el as ECElement).onStateChange;
    }

    // Simple optimize, since this method might be
    // called for each elements of a group in some cases.
    if (!disable || extendedEl.__highDownDispatcher) {

        // Emphasis, normal can be triggered manually by API or other components like hover link.
        // el[method]('emphasis', onElementEmphasisEvent)[method]('normal', onElementNormalEvent);
        // Also keep previous record.
        extendedEl.__highByOuter = extendedEl.__highByOuter || 0;

        extendedEl.__highDownDispatcher = !disable;
    }
}

export function isHighDownDispatcher(el: Element): boolean {
    return !!(el && (el as ExtendedDisplayable).__highDownDispatcher);
}

/**
 * Support hightlight/downplay record on each elements.
 * For the case: hover highlight/downplay (legend, visualMap, ...) and
 * user triggerred hightlight/downplay should not conflict.
 * Only all of the highlightDigit cleared, return to normal.
 * @param {string} highlightKey
 * @return {number} highlightDigit
 */
export function getHighlightDigit(highlightKey: number) {
    let highlightDigit = _highlightKeyMap[highlightKey];
    if (highlightDigit == null && _highlightNextDigit <= 32) {
        highlightDigit = _highlightKeyMap[highlightKey] = _highlightNextDigit++;
    }
    return highlightDigit;
}

interface SetLabelStyleOpt<LDI> extends TextCommonParams {
    defaultText?: string | (
        (labelDataIndex: LDI, opt: SetLabelStyleOpt<LDI>) => string
    ),
    // Fetch text by `opt.labelFetcher.getFormattedLabel(opt.labelDataIndex, 'normal'/'emphasis', null, opt.labelDimIndex)`
    labelFetcher?: {
        getFormattedLabel?: (
            // In MapDraw case it can be string (region name)
            labelDataIndex: LDI,
            state: DisplayState,
            dataType: string,
            labelDimIndex: number
        ) => string
    },
    labelDataIndex?: LDI,
    labelDimIndex?: number
}


/**
 * Set normal styles and emphasis styles about text on target element
 * If target is a ZRText. It will create a new style object.
 * If target is other Element. It will create or reuse ZRText which is attached on the target.
 * And create a new style object.
 *
 * NOTICE: Because the style on ZRText will be replaced with new(only x, y are keeped).
 * So please use the style on ZRText after use this method.
 */
export function setLabelStyle<LDI>(
    targetEl: Element,
    normalModel: Model,
    emphasisModel: Model,
    opt?: SetLabelStyleOpt<LDI>,
    normalSpecified?: TextStyleProps,
    emphasisSpecified?: TextStyleProps
    // TODO specified position?
) {
    opt = opt || EMPTY_OBJ;
    const isSetOnText = targetEl instanceof ZRText;

    const showNormal = normalModel.getShallow('show');
    const showEmphasis = emphasisModel.getShallow('show');

    // Consider performance, only fetch label when necessary.
    // If `normal.show` is `false` and `emphasis.show` is `true` and `emphasis.formatter` is not set,
    // label should be displayed, where text is fetched by `normal.formatter` or `opt.defaultText`.
    let richText = isSetOnText ? targetEl as ZRText : null;
    if (showNormal || showEmphasis) {
        const labelFetcher = opt.labelFetcher;
        const labelDataIndex = opt.labelDataIndex;
        const labelDimIndex = opt.labelDimIndex;

        let baseText;
        if (labelFetcher) {
            baseText = labelFetcher.getFormattedLabel(labelDataIndex, 'normal', null, labelDimIndex);
        }
        if (baseText == null) {
            baseText = isFunction(opt.defaultText) ? opt.defaultText(labelDataIndex, opt) : opt.defaultText;
        }
        const normalStyleText = baseText;
        const emphasisStyleText = retrieve2(
            labelFetcher
                ? labelFetcher.getFormattedLabel(labelDataIndex, 'emphasis', null, labelDimIndex)
                : null,
            baseText
        );

        if (!isSetOnText) {
            // Reuse the previous
            richText = targetEl.getTextContent();
            if (!richText) {
                richText = new ZRText();
                targetEl.setTextContent(richText);
            }
        }
        richText.ignore = !showNormal;

        const emphasisState = richText.ensureState('emphasis');
        emphasisState.ignore = !showEmphasis;

        // Always set `textStyle` even if `normalStyle.text` is null, because default
        // values have to be set on `normalStyle`.
        // If we set default values on `emphasisStyle`, consider case:
        // Firstly, `setOption(... label: {normal: {text: null}, emphasis: {show: true}} ...);`
        // Secondly, `setOption(... label: {noraml: {show: true, text: 'abc', color: 'red'} ...);`
        // Then the 'red' will not work on emphasis.
        const normalStyle = createTextStyle(
            normalModel,
            normalSpecified,
            opt,
            false,
            !isSetOnText
        );
        emphasisState.style = createTextStyle(
            emphasisModel,
            emphasisSpecified,
            opt,
            true,
            !isSetOnText
        );

        if (!isSetOnText) {
            // Always create new
            targetEl.setTextConfig(createTextConfig(
                normalStyle,
                normalModel,
                opt
            ));
            emphasisState.textConfig = createTextConfig(
                emphasisState.style,
                emphasisModel,
                opt
            );
        }

        normalStyle.text = normalStyleText;
        emphasisState.style.text = emphasisStyleText;

        // Keep x and y
        if (richText.style.x != null) {
            normalStyle.x = richText.style.x;
        }
        if (richText.style.y != null) {
            normalStyle.y = richText.style.y;
        }

        // Always create new style.
        richText.useStyle(normalStyle);

        richText.dirty();
    }
    else if (richText) {
        // Not display rich text.
        richText.ignore = true;
    }

    targetEl.dirty();
}

/**
 * Set basic textStyle properties.
 */
export function createTextStyle(
    textStyleModel: Model,
    specifiedTextStyle?: TextStyleProps,    // Can be overrided by settings in model.
    opt?: TextCommonParams,
    isEmphasis?: boolean,
    isAttached?: boolean // If text is attached on an element. If so, auto color will handling in zrender.
) {
    const textStyle: TextStyleProps = {};
    setTextStyleCommon(textStyle, textStyleModel, opt, isEmphasis, isAttached);
    specifiedTextStyle && extend(textStyle, specifiedTextStyle);
    // textStyle.host && textStyle.host.dirty && textStyle.host.dirty(false);

    return textStyle;
}

export function createTextConfig(
    textStyle: TextStyleProps,
    textStyleModel: Model,
    opt?: TextCommonParams,
    isEmphasis?: boolean
) {
    const textConfig: ElementTextConfig = {};
    let labelPosition;
    let labelRotate = textStyleModel.getShallow('rotate');
    const labelDistance = retrieve2(
        textStyleModel.getShallow('distance'), isEmphasis ? null : 5
    );
    const labelOffset = textStyleModel.getShallow('offset');

    if (opt.getTextPosition) {
        labelPosition = opt.getTextPosition(textStyleModel, isEmphasis);
    }
    else {
        labelPosition = textStyleModel.getShallow('position')
            || (isEmphasis ? null : 'inside');
        // 'outside' is not a valid zr textPostion value, but used
        // in bar series, and magric type should be considered.
        labelPosition === 'outside' && (labelPosition = opt.defaultOutsidePosition || 'top');
    }

    if (labelPosition != null) {
        textConfig.position = labelPosition;
    }
    if (labelOffset != null) {
        textConfig.offset = labelOffset;
    }
    if (labelRotate != null) {
        labelRotate *= Math.PI / 180;
        textConfig.rotation = labelRotate;
    }
    if (labelDistance != null) {
        textConfig.distance = labelDistance;
    }

    // fill and auto is determined by the color of path fill if it's not specified by developers.
<<<<<<< HEAD
    textConfig.outsideFill = opt.autoColor || null;
    textConfig.insideStroke = opt.autoColor || null;
    // Set default stroke, which is useful when label is over other
    // messy graphics (like lines) in background.
    textConfig.outsideStroke = 'rgba(255, 255, 255, 0.9)';
    // if (!textStyle.fill) {
    //     textConfig.insideFill = 'auto';
    //     textConfig.outsideFill = opt.autoColor || null;
    // }
    // if (!textStyle.stroke) {
    //     textConfig.insideStroke = 'auto';
    // }
    // else if (opt.autoColor) {
    //     // TODO: stroke set to autoColor. if label is inside?
    //     textConfig.insideStroke = opt.autoColor;
    // }
=======
    if (!textStyle.fill) {
        textConfig.insideFill = 'auto';
        textConfig.outsideFill = opt.autoColor || null;
    }
    if (!textStyle.stroke) {
        textConfig.insideStroke = 'auto';
        // textConfig.outsideStroke = 'auto';
    }
    else if (opt.autoColor) {
        // TODO: stroke set to autoColor. if label is inside?
        textConfig.insideStroke = opt.autoColor;
    }
>>>>>>> a96d9719

    return textConfig;
}


/**
 * The uniform entry of set text style, that is, retrieve style definitions
 * from `model` and set to `textStyle` object.
 *
 * Never in merge mode, but in overwrite mode, that is, all of the text style
 * properties will be set. (Consider the states of normal and emphasis and
 * default value can be adopted, merge would make the logic too complicated
 * to manage.)
 */
function setTextStyleCommon(
    textStyle: TextStyleProps,
    textStyleModel: Model,
    opt?: TextCommonParams,
    isEmphasis?: boolean,
    isAttached?: boolean
) {
    // Consider there will be abnormal when merge hover style to normal style if given default value.
    opt = opt || EMPTY_OBJ;

    const ecModel = textStyleModel.ecModel;
    const globalTextStyle = ecModel && ecModel.option.textStyle;

    // Consider case:
    // {
    //     data: [{
    //         value: 12,
    //         label: {
    //             rich: {
    //                 // no 'a' here but using parent 'a'.
    //             }
    //         }
    //     }],
    //     rich: {
    //         a: { ... }
    //     }
    // }
    const richItemNames = getRichItemNames(textStyleModel);
    let richResult: TextStyleProps['rich'];
    if (richItemNames) {
        richResult = {};
        for (const name in richItemNames) {
            if (richItemNames.hasOwnProperty(name)) {
                // Cascade is supported in rich.
                const richTextStyle = textStyleModel.getModel(['rich', name]);
                // In rich, never `disableBox`.
                // FIXME: consider `label: {formatter: '{a|xx}', color: 'blue', rich: {a: {}}}`,
                // the default color `'blue'` will not be adopted if no color declared in `rich`.
                // That might confuses users. So probably we should put `textStyleModel` as the
                // root ancestor of the `richTextStyle`. But that would be a break change.
                setTokenTextStyle(richResult[name] = {}, richTextStyle, globalTextStyle, opt, isEmphasis, isAttached);
            }
        }
    }

    if (richResult) {
        textStyle.rich = richResult;
    }
    const overflow = textStyleModel.get('overflow');
    if (overflow) {
        textStyle.overflow = overflow;
    }

    setTokenTextStyle(textStyle, textStyleModel, globalTextStyle, opt, isEmphasis, isAttached, true);

    // TODO
    if (opt.forceRich && !opt.textStyle) {
        opt.textStyle = {};
    }
}

// Consider case:
// {
//     data: [{
//         value: 12,
//         label: {
//             rich: {
//                 // no 'a' here but using parent 'a'.
//             }
//         }
//     }],
//     rich: {
//         a: { ... }
//     }
// }
// TODO TextStyleModel
function getRichItemNames(textStyleModel: Model<LabelOption>) {
    // Use object to remove duplicated names.
    let richItemNameMap: Dictionary<number>;
    while (textStyleModel && textStyleModel !== textStyleModel.ecModel) {
        const rich = (textStyleModel.option || EMPTY_OBJ as LabelOption).rich;
        if (rich) {
            richItemNameMap = richItemNameMap || {};
            const richKeys = keys(rich);
            for (let i = 0; i < richKeys.length; i++) {
                const richKey = richKeys[i];
                richItemNameMap[richKey] = 1;
            }
        }
        textStyleModel = textStyleModel.parentModel;
    }
    return richItemNameMap;
}

const TEXT_PROPS_WITH_GLOBAL = [
    'fontStyle', 'fontWeight', 'fontSize', 'fontFamily',
    'textShadowColor', 'textShadowBlur', 'textShadowOffsetX', 'textShadowOffsetY'
] as const;

const TEXT_PROPS_SELF = [
    'align', 'lineHeight', 'width', 'height', 'tag', 'verticalAlign'
] as const;

const TEXT_PROPS_BOX = [
    'padding', 'borderWidth', 'borderRadius',
    'backgroundColor', 'borderColor',
    'shadowColor', 'shadowBlur', 'shadowOffsetX', 'shadowOffsetY'
] as const;

function setTokenTextStyle(
    textStyle: TextStyleProps['rich'][string],
    textStyleModel: Model<LabelOption>,
    globalTextStyle: LabelOption,
    opt?: TextCommonParams,
    isEmphasis?: boolean,
    isAttached?: boolean,
    isBlock?: boolean
) {
    // In merge mode, default value should not be given.
    globalTextStyle = !isEmphasis && globalTextStyle || EMPTY_OBJ;

    const autoColor = opt && opt.autoColor;
    let fillColor = textStyleModel.getShallow('color');
    let strokeColor = textStyleModel.getShallow('textBorderColor');
    if (fillColor === 'auto' && autoColor) {
        fillColor = autoColor;
    }
    if (strokeColor === 'auto' && autoColor) {
        strokeColor = autoColor;
    }
    fillColor = fillColor || globalTextStyle.color;
    strokeColor = strokeColor || globalTextStyle.textBorderColor;
    if (fillColor != null) {
        textStyle.fill = fillColor;
    }
    if (strokeColor != null) {
        textStyle.stroke = strokeColor;
    }

    const lineWidth = retrieve2(
        textStyleModel.getShallow('textBorderWidth'),
        globalTextStyle.textBorderWidth
    );
    if (lineWidth != null) {
        textStyle.lineWidth = lineWidth;
    }

    // TODO
    if (!isEmphasis && !isAttached) {
        // Set default finally.
        if (textStyle.fill == null && opt.autoColor) {
            textStyle.fill = opt.autoColor;
        }
    }

    // Do not use `getFont` here, because merge should be supported, where
    // part of these properties may be changed in emphasis style, and the
    // others should remain their original value got from normal style.
    for (let i = 0; i < TEXT_PROPS_WITH_GLOBAL.length; i++) {
        const key = TEXT_PROPS_WITH_GLOBAL[i];
        const val = retrieve2(textStyleModel.getShallow(key), globalTextStyle[key]);
        if (val != null) {
            (textStyle as any)[key] = val;
        }
    }

    for (let i = 0; i < TEXT_PROPS_SELF.length; i++) {
        const key = TEXT_PROPS_SELF[i];
        const val = textStyleModel.getShallow(key);
        if (val != null) {
            (textStyle as any)[key] = val;
        }
    }

    if (textStyle.verticalAlign == null) {
        const baseline = textStyleModel.getShallow('baseline');
        if (baseline != null) {
            textStyle.verticalAlign = baseline;
        }
    }


    if (!isBlock || !opt.disableBox) {
        if (textStyle.backgroundColor === 'auto' && autoColor) {
            textStyle.backgroundColor = autoColor;
        }
        if (textStyle.borderColor === 'auto' && autoColor) {
            textStyle.borderColor = autoColor;
        }

        for (let i = 0; i < TEXT_PROPS_BOX.length; i++) {
            const key = TEXT_PROPS_BOX[i];
            const val = textStyleModel.getShallow(key);
            if (val != null) {
                (textStyle as any)[key] = val;
            }
        }
    }
}

export function getFont(opt: LabelOption, ecModel: GlobalModel) {
    const gTextStyleModel = ecModel && ecModel.getModel('textStyle');
    return trim([
        // FIXME in node-canvas fontWeight is before fontStyle
        opt.fontStyle || gTextStyleModel && gTextStyleModel.getShallow('fontStyle') || '',
        opt.fontWeight || gTextStyleModel && gTextStyleModel.getShallow('fontWeight') || '',
        (opt.fontSize || gTextStyleModel && gTextStyleModel.getShallow('fontSize') || 12) + 'px',
        opt.fontFamily || gTextStyleModel && gTextStyleModel.getShallow('fontFamily') || 'sans-serif'
    ].join(' '));
}

function animateOrSetProps<Props>(
    isUpdate: boolean,
    el: Element<Props>,
    props: Props,
    animatableModel?: Model<AnimationOptionMixin> & {
        getAnimationDelayParams?: (el: Element<Props>, dataIndex: number) => AnimationDelayCallbackParam
    },
    dataIndex?: number | (() => void),
    cb?: () => void
) {
    if (typeof dataIndex === 'function') {
        cb = dataIndex;
        dataIndex = null;
    }
    // Do not check 'animation' property directly here. Consider this case:
    // animation model is an `itemModel`, whose does not have `isAnimationEnabled`
    // but its parent model (`seriesModel`) does.
    const animationEnabled = animatableModel && animatableModel.isAnimationEnabled();

    if (animationEnabled) {
        let duration = animatableModel.getShallow(
            isUpdate ? 'animationDurationUpdate' : 'animationDuration'
        );
        const animationEasing = animatableModel.getShallow(
            isUpdate ? 'animationEasingUpdate' : 'animationEasing'
        );
        let animationDelay = animatableModel.getShallow(
            isUpdate ? 'animationDelayUpdate' : 'animationDelay'
        );
        if (typeof animationDelay === 'function') {
            animationDelay = animationDelay(
                dataIndex as number,
                animatableModel.getAnimationDelayParams
                    ? animatableModel.getAnimationDelayParams(el, dataIndex as number)
                    : null
            );
        }
        if (typeof duration === 'function') {
            duration = duration(dataIndex as number);
        }

        duration > 0
            ? el.animateTo(props, {
                duration,
                delay: animationDelay || 0,
                easing: animationEasing,
                done: cb,
                force: !!cb
            })
            : (el.stopAnimation(), el.attr(props), cb && cb());
    }
    else {
        el.stopAnimation();
        el.attr(props);
        cb && cb();
    }
}

/**
 * Update graphic element properties with or without animation according to the
 * configuration in series.
 *
 * Caution: this method will stop previous animation.
 * So do not use this method to one element twice before
 * animation starts, unless you know what you are doing.
 * @example
 *     graphic.updateProps(el, {
 *         position: [100, 100]
 *     }, seriesModel, dataIndex, function () { console.log('Animation done!'); });
 *     // Or
 *     graphic.updateProps(el, {
 *         position: [100, 100]
 *     }, seriesModel, function () { console.log('Animation done!'); });
 */
function updateProps<Props>(
    el: Element<Props>,
    props: Props,
    // TODO: TYPE AnimatableModel
    animatableModel?: Model<AnimationOptionMixin>,
    dataIndex?: number | (() => void),
    cb?: () => void
) {
    animateOrSetProps(true, el, props, animatableModel, dataIndex, cb);
}

export {updateProps};

/**
 * Init graphic element properties with or without animation according to the
 * configuration in series.
 *
 * Caution: this method will stop previous animation.
 * So do not use this method to one element twice before
 * animation starts, unless you know what you are doing.
 */
export function initProps<Props>(
    el: Element<Props>,
    props: Props,
    animatableModel?: Model<AnimationOptionMixin>,
    dataIndex?: number | (() => void),
    cb?: () => void
) {
    animateOrSetProps(false, el, props, animatableModel, dataIndex, cb);
}

/**
 * Get transform matrix of target (param target),
 * in coordinate of its ancestor (param ancestor)
 *
 * @param target
 * @param [ancestor]
 */
export function getTransform(target: Transformable, ancestor?: Transformable): matrix.MatrixArray {
    const mat = matrix.identity([]);

    while (target && target !== ancestor) {
        matrix.mul(mat, target.getLocalTransform(), mat);
        target = target.parent;
    }

    return mat;
}

/**
 * Apply transform to an vertex.
 * @param target [x, y]
 * @param transform Can be:
 *      + Transform matrix: like [1, 0, 0, 1, 0, 0]
 *      + {position, rotation, scale}, the same as `zrender/Transformable`.
 * @param invert Whether use invert matrix.
 * @return [x, y]
 */
export function applyTransform(
    target: vector.VectorArray,
    transform: Transformable | matrix.MatrixArray,
    invert?: boolean
): number[] {
    if (transform && !isArrayLike(transform)) {
        transform = Transformable.getLocalTransform(transform);
    }

    if (invert) {
        transform = matrix.invert([], transform as matrix.MatrixArray);
    }
    return vector.applyTransform([], target, transform as matrix.MatrixArray);
}

/**
 * @param direction 'left' 'right' 'top' 'bottom'
 * @param transform Transform matrix: like [1, 0, 0, 1, 0, 0]
 * @param invert Whether use invert matrix.
 * @return Transformed direction. 'left' 'right' 'top' 'bottom'
 */
export function transformDirection(
    direction: 'left' | 'right' | 'top' | 'bottom',
    transform: matrix.MatrixArray,
    invert?: boolean
): 'left' | 'right' | 'top' | 'bottom' {

    // Pick a base, ensure that transform result will not be (0, 0).
    const hBase = (transform[4] === 0 || transform[5] === 0 || transform[0] === 0)
        ? 1 : Math.abs(2 * transform[4] / transform[0]);
    const vBase = (transform[4] === 0 || transform[5] === 0 || transform[2] === 0)
        ? 1 : Math.abs(2 * transform[4] / transform[2]);

    let vertex: vector.VectorArray = [
        direction === 'left' ? -hBase : direction === 'right' ? hBase : 0,
        direction === 'top' ? -vBase : direction === 'bottom' ? vBase : 0
    ];

    vertex = applyTransform(vertex, transform, invert);

    return Math.abs(vertex[0]) > Math.abs(vertex[1])
        ? (vertex[0] > 0 ? 'right' : 'left')
        : (vertex[1] > 0 ? 'bottom' : 'top');
}

function isNotGroup(el: Element): el is Displayable {
    return !el.isGroup;
}
function isPath(el: Displayable): el is Path {
    return (el as Path).shape != null;
}
/**
 * Apply group transition animation from g1 to g2.
 * If no animatableModel, no animation.
 */
export function groupTransition(
    g1: Group,
    g2: Group,
    animatableModel: Model<AnimationOptionMixin>
) {
    if (!g1 || !g2) {
        return;
    }

    function getElMap(g: Group) {
        const elMap: Dictionary<Displayable> = {};
        g.traverse(function (el: Element) {
            if (isNotGroup(el) && el.anid) {
                elMap[el.anid] = el;
            }
        });
        return elMap;
    }
    function getAnimatableProps(el: Displayable) {
        const obj: PathProps = {
            x: el.x,
            y: el.y,
            rotation: el.rotation
        };
        if (isPath(el)) {
            obj.shape = extend({}, el.shape);
        }
        return obj;
    }
    const elMap1 = getElMap(g1);

    g2.traverse(function (el) {
        if (isNotGroup(el) && el.anid) {
            const oldEl = elMap1[el.anid];
            if (oldEl) {
                const newProp = getAnimatableProps(el);
                el.attr(getAnimatableProps(oldEl));
                updateProps(el, newProp, animatableModel, getECData(el).dataIndex);
            }
        }
    });
}

export function clipPointsByRect(points: vector.VectorArray[], rect: ZRRectLike): number[][] {
    // FIXME: this way migth be incorrect when grpahic clipped by a corner.
    // and when element have border.
    return map(points, function (point) {
        let x = point[0];
        x = mathMax(x, rect.x);
        x = mathMin(x, rect.x + rect.width);
        let y = point[1];
        y = mathMax(y, rect.y);
        y = mathMin(y, rect.y + rect.height);
        return [x, y];
    });
}

/**
 * Return a new clipped rect. If rect size are negative, return undefined.
 */
export function clipRectByRect(targetRect: ZRRectLike, rect: ZRRectLike): ZRRectLike {
    const x = mathMax(targetRect.x, rect.x);
    const x2 = mathMin(targetRect.x + targetRect.width, rect.x + rect.width);
    const y = mathMax(targetRect.y, rect.y);
    const y2 = mathMin(targetRect.y + targetRect.height, rect.y + rect.height);

    // If the total rect is cliped, nothing, including the border,
    // should be painted. So return undefined.
    if (x2 >= x && y2 >= y) {
        return {
            x: x,
            y: y,
            width: x2 - x,
            height: y2 - y
        };
    }
}

export function createIcon(
    iconStr: string,    // Support 'image://' or 'path://' or direct svg path.
    opt?: Omit<DisplayableProps, 'style'>,
    rect?: ZRRectLike
): SVGPath | ZRImage {
    const innerOpts: DisplayableProps = extend({rectHover: true}, opt);
    const style: ZRStyleProps = innerOpts.style = {strokeNoScale: true};
    rect = rect || {x: -1, y: -1, width: 2, height: 2};

    if (iconStr) {
        return iconStr.indexOf('image://') === 0
            ? (
                (style as ImageStyleProps).image = iconStr.slice(8),
                defaults(style, rect),
                new ZRImage(innerOpts)
            )
            : (
                makePath(
                    iconStr.replace('path://', ''),
                    innerOpts,
                    rect,
                    'center'
                )
            );
    }
}

/**
 * Return `true` if the given line (line `a`) and the given polygon
 * are intersect.
 * Note that we do not count colinear as intersect here because no
 * requirement for that. We could do that if required in future.
 */
export function linePolygonIntersect(
    a1x: number, a1y: number, a2x: number, a2y: number,
    points: vector.VectorArray[]
): boolean {
    for (let i = 0, p2 = points[points.length - 1]; i < points.length; i++) {
        const p = points[i];
        if (lineLineIntersect(a1x, a1y, a2x, a2y, p[0], p[1], p2[0], p2[1])) {
            return true;
        }
        p2 = p;
    }
}

/**
 * Return `true` if the given two lines (line `a` and line `b`)
 * are intersect.
 * Note that we do not count colinear as intersect here because no
 * requirement for that. We could do that if required in future.
 */
export function lineLineIntersect(
    a1x: number, a1y: number, a2x: number, a2y: number,
    b1x: number, b1y: number, b2x: number, b2y: number
): boolean {
    // let `vec_m` to be `vec_a2 - vec_a1` and `vec_n` to be `vec_b2 - vec_b1`.
    const mx = a2x - a1x;
    const my = a2y - a1y;
    const nx = b2x - b1x;
    const ny = b2y - b1y;

    // `vec_m` and `vec_n` are parallel iff
    //     exising `k` such that `vec_m = k · vec_n`, equivalent to `vec_m X vec_n = 0`.
    const nmCrossProduct = crossProduct2d(nx, ny, mx, my);
    if (nearZero(nmCrossProduct)) {
        return false;
    }

    // `vec_m` and `vec_n` are intersect iff
    //     existing `p` and `q` in [0, 1] such that `vec_a1 + p * vec_m = vec_b1 + q * vec_n`,
    //     such that `q = ((vec_a1 - vec_b1) X vec_m) / (vec_n X vec_m)`
    //           and `p = ((vec_a1 - vec_b1) X vec_n) / (vec_n X vec_m)`.
    const b1a1x = a1x - b1x;
    const b1a1y = a1y - b1y;
    const q = crossProduct2d(b1a1x, b1a1y, mx, my) / nmCrossProduct;
    if (q < 0 || q > 1) {
        return false;
    }
    const p = crossProduct2d(b1a1x, b1a1y, nx, ny) / nmCrossProduct;
    if (p < 0 || p > 1) {
        return false;
    }

    return true;
}

/**
 * Cross product of 2-dimension vector.
 */
function crossProduct2d(x1: number, y1: number, x2: number, y2: number) {
    return x1 * y2 - x2 * y1;
}

function nearZero(val: number) {
    return val <= (1e-6) && val >= -(1e-6);
}


/**
 * ECData stored on graphic element
 */
export interface ECData {
    dataIndex?: number;
    dataModel?: DataModel;
    eventData?: ECEventData;
    seriesIndex?: number;
    dataType?: string;
}

export const getECData = makeInner<ECData, Element>();

// Register built-in shapes. These shapes might be overwirtten
// by users, although we do not recommend that.
registerShape('circle', Circle);
registerShape('sector', Sector);
registerShape('ring', Ring);
registerShape('polygon', Polygon);
registerShape('polyline', Polyline);
registerShape('rect', Rect);
registerShape('line', Line);
registerShape('bezierCurve', BezierCurve);
registerShape('arc', Arc);

export {
    Group,
    ZRImage as Image,
    ZRText as Text,
    Circle,
    Sector,
    Ring,
    Polygon,
    Polyline,
    Rect,
    Line,
    BezierCurve,
    Arc,
    IncrementalDisplayable,
    CompoundPath,
    LinearGradient,
    RadialGradient,
    BoundingRect,
    Path
};<|MERGE_RESOLUTION|>--- conflicted
+++ resolved
@@ -796,7 +796,6 @@
     }
 
     // fill and auto is determined by the color of path fill if it's not specified by developers.
-<<<<<<< HEAD
     textConfig.outsideFill = opt.autoColor || null;
     textConfig.insideStroke = opt.autoColor || null;
     // Set default stroke, which is useful when label is over other
@@ -813,20 +812,6 @@
     //     // TODO: stroke set to autoColor. if label is inside?
     //     textConfig.insideStroke = opt.autoColor;
     // }
-=======
-    if (!textStyle.fill) {
-        textConfig.insideFill = 'auto';
-        textConfig.outsideFill = opt.autoColor || null;
-    }
-    if (!textStyle.stroke) {
-        textConfig.insideStroke = 'auto';
-        // textConfig.outsideStroke = 'auto';
-    }
-    else if (opt.autoColor) {
-        // TODO: stroke set to autoColor. if label is inside?
-        textConfig.insideStroke = opt.autoColor;
-    }
->>>>>>> a96d9719
 
     return textConfig;
 }
