/*
* Licensed to the Apache Software Foundation (ASF) under one
* or more contributor license agreements.  See the NOTICE file
* distributed with this work for additional information
* regarding copyright ownership.  The ASF licenses this file
* to you under the Apache License, Version 2.0 (the
* "License"); you may not use this file except in compliance
* with the License.  You may obtain a copy of the License at
*
*   http://www.apache.org/licenses/LICENSE-2.0
*
* Unless required by applicable law or agreed to in writing,
* software distributed under the License is distributed on an
* "AS IS" BASIS, WITHOUT WARRANTIES OR CONDITIONS OF ANY
* KIND, either express or implied.  See the License for the
* specific language governing permissions and limitations
* under the License.
*/

/**
 * [Notice]:
 * Consider custom bundle on demand, chart specified
 * or component specified types and constants should
 * not put here. Only common types and constants can
 * be put in this file.
 */

import Group from 'zrender/src/graphic/Group';
import Element, {ElementEvent, ElementTextConfig} from 'zrender/src/Element';
import { DataFormatMixin } from '../model/mixin/dataFormat';
import GlobalModel from '../model/Global';
import ExtensionAPI from '../core/ExtensionAPI';
import SeriesModel from '../model/Series';
import { createHashMap, HashMap } from 'zrender/src/core/util';
import { TaskPlanCallbackReturn, TaskProgressParams } from '../core/task';
import SeriesData from '../data/SeriesData';
import { Dictionary, ElementEventName, ImageLike, TextAlign, TextVerticalAlign } from 'zrender/src/core/types';
import { PatternObject } from 'zrender/src/graphic/Pattern';
import { TooltipMarker } from './format';
import { AnimationEasing } from 'zrender/src/animation/easing';
import { LinearGradientObject } from 'zrender/src/graphic/LinearGradient';
import { RadialGradientObject } from 'zrender/src/graphic/RadialGradient';
import { RectLike } from 'zrender/src/core/BoundingRect';
import { TSpanStyleProps } from 'zrender/src/graphic/TSpan';
import { PathStyleProps } from 'zrender/src/graphic/Path';
import { ImageStyleProps } from 'zrender/src/graphic/Image';
import ZRText, { TextStyleProps } from 'zrender/src/graphic/Text';
import { Source } from '../data/Source';
import Model from '../model/Model';
import { DataStoreDimensionType } from '../data/DataStore';
import { DimensionUserOuputEncode } from '../data/helper/dimensionHelper';
import { PrimaryTimeUnit } from './time';


// ---------------------------
// Common types and constants
// ---------------------------

export {Dictionary};

export type RendererType = 'canvas' | 'svg';
export type NullUndefined = null | undefined;

export type LayoutOrient = 'vertical' | 'horizontal';
export type HorizontalAlign = 'left' | 'center' | 'right';
export type VerticalAlign = 'top' | 'middle' | 'bottom';

// Types from zrender
export type ColorString = string;
export type ZRColor = ColorString | LinearGradientObject | RadialGradientObject | PatternObject;
export type ZRLineType = 'solid' | 'dotted' | 'dashed' | number | number[];

export type ZRFontStyle = 'normal' | 'italic' | 'oblique';
export type ZRFontWeight = 'normal' | 'bold' | 'bolder' | 'lighter' | number;

export type ZREasing = AnimationEasing;

export type ZRTextAlign = TextAlign;
export type ZRTextVerticalAlign = TextVerticalAlign;

export type ZRElementEvent = ElementEvent;

export type ZRRectLike = RectLike;

export type ZRStyleProps = PathStyleProps | ImageStyleProps | TSpanStyleProps | TextStyleProps;

export type ZRElementEventName = ElementEventName | 'globalout';

// ComponentFullType can be:
//     'a.b': means ComponentMainType.ComponentSubType.
//     'a': means ComponentMainType.
// See `checkClassType` check the restict definition.
export type ComponentFullType = string;
export type ComponentMainType = keyof ECUnitOption & string;
export type ComponentSubType = Exclude<ComponentOption['type'], undefined>;
/**
 * Use `parseClassType` to parse componentType declaration to componentTypeInfo.
 * For example:
 * componentType declaration: 'a.b', get componentTypeInfo {main: 'a', sub: 'b'}.
 * componentType declaration: '', get componentTypeInfo {main: '', sub: ''}.
 */
export interface ComponentTypeInfo {
    main: ComponentMainType; // Never null/undefined. `''` represents absence.
    sub: ComponentSubType; // Never null/undefined. `''` represents absence.
}

export interface ECElement extends Element {
    highDownSilentOnTouch?: boolean;
    onHoverStateChange?: (toState: DisplayState) => void;

    // 0: normal
    // 1: blur
    // 2: emphasis
    hoverState?: 0 | 1 | 2;
    selected?: boolean;

    z2EmphasisLift?: number;
    z2SelectLift?: number;

    /**
     * Force enable animation.
     * This property is useful when an ignored/invisible/removed element
     * should have label animation, like the case in the bar-racing charts.
     * `forceLabelAnimation` has higher priority than `disableLabelAnimation`.
     */
    forceLabelAnimation?: boolean;
    /**
     * Force disable animation.
     * `forceLabelAnimation` has higher priority than `disableLabelAnimation`.
     */
    disableLabelAnimation?: boolean
    /**
     * Force disable overall layout
     */
    disableLabelLayout?: boolean
    /**
     * Force disable morphing
     */
    disableMorphing?: boolean
    /**
     * Force disable triggering tooltip
     */
    tooltipDisabled?: boolean
}

export interface DataHost {
    getData(dataType?: SeriesDataType): SeriesData;
}

export interface DataModel extends Model<unknown>, DataHost, DataFormatMixin {
    getDataParams(dataIndex: number, dataType?: SeriesDataType, el?: Element): CallbackDataParams;
}
    // Pick<DataHost, 'getData'>,
    // Pick<DataFormatMixin, 'getDataParams' | 'formatTooltip'> {}

interface PayloadItem {
    excludeSeriesId?: OptionId | OptionId[];
    animation?: PayloadAnimationPart
    // TODO use unknown
    [other: string]: any;
}

export interface Payload extends PayloadItem {
    type: string;
    escapeConnect?: boolean;
    batch?: PayloadItem[];
}

export interface HighlightPayload extends Payload {
    type: 'highlight';
    notBlur?: boolean
}

export interface DownplayPayload extends Payload {
    type: 'downplay';
    notBlur?: boolean
}

// Payload includes override anmation info
export interface PayloadAnimationPart {
    duration?: number
    easing?: AnimationEasing
    delay?: number
}

export interface SelectChangedEvent extends ECActionRefinedEvent {
    type: 'selectchanged'
    isFromClick: boolean
    fromAction: 'select' | 'unselect' | 'toggleSelected'
    fromActionPayload: Payload
    selected: {
        seriesIndex: number
        dataType?: SeriesDataType
        dataIndex: number[]
    }[]
}
/**
 * @deprecated Backward compat.
 */
export interface SelectChangedPayload extends Payload {
    type: 'selectchanged'
    isFromClick: boolean
    fromAction: 'select' | 'unselect' | 'toggleSelected'
    fromActionPayload: Payload
    selected: {
        seriesIndex: number
        dataType?: SeriesDataType
        dataIndex: number[]
    }[]
}

export interface ViewRootGroup extends Group {
    __ecComponentInfo?: {
        mainType: string,
        index: number
    };
}

export interface ECElementEvent extends
    ECEventData,
    CallbackDataParams {

    type: ZRElementEventName;
    event?: ElementEvent;

}
/**
 * The echarts event type to user.
 * Also known as packedEvent.
 */
export interface ECActionEvent extends ECEventData {
    // event type
    type: string;
    componentType?: string;
    componentIndex?: number;
    seriesIndex?: number;
    escapeConnect?: boolean;
    batch?: ECEventData[];
}
/**
 * TODO: not applicable in `ECEventProcessor` yet.
 */
export interface ECActionRefinedEvent extends ECActionEvent {
    // event type
    type: string;
    // action types.
    fromAction: string;
    fromActionPayload: Payload;
}
export type ECActionRefinedEventContent<TRefinedEvent extends ECActionRefinedEvent> = Omit<
    TRefinedEvent,
    'type' | 'fromAction' | 'fromActionPayload'
>;

export interface ECEventData {
    // TODO use unknown
    [key: string]: any;
}

export interface EventQueryItem {
    // TODO use unknown
    [key: string]: any;
}
export interface NormalizedEventQuery {
    cptQuery: EventQueryItem;
    dataQuery: EventQueryItem;
    otherQuery: EventQueryItem;
}

/**
 * The rule of creating "public event" and "event for connect":
 *  - If `refineEvent` provided,
 *      `refineEvent` creates the "public event",
 *      and "event for connect" is created internally by replicating the payload.
 *      This is because `makeActionFromEvent` requires the content of event to be
 *      the same as the original payload, while `refineEvent` creates a user-friend
 *      event that differs from the original payload.
 *  - Else if `ActionHandler` returns an object,
 *      it is both the "public event" and the "event for connect".
 *      (@deprecated, but keep this mechanism for backward compatibility).
 *  - Else,
 *      replicate the payload as both the "public event" and "event for connect".
 */
export interface ActionInfo {
    // action type
    type: string;
    // If not provided, use the same string of `type`.
    event?: string;
    // update method.
    update?: string;
    // `ActionHandler` is designed to do nothing other than modify models.
    action?: ActionHandler;
    // - `refineEvent` is intended to create a user-friend event that differs from the original payload,
    //  while enabling feature `connect`, and being called at the last step of the "update" procedure
    //  to ensure the complete update of all models.
    // - If multiple actions need to share one event name, `refineEvent` must be used.
    //  e.g., actions 'doxxx' 'undoxxx' 'togglexxx' share one event name 'xxxchanged'.
    // - The design of refined event should not impose different handling for batch and non-batch on users.
    refineEvent?: ActionRefineEvent;
    // When `refineEvent` is provided, still publish the auto generated "event for connect" to users.
    // Only for backward compatibility, do not use it in future actions and events.
    publishNonRefinedEvent?: boolean;
}
export interface ActionHandler {
    (payload: Payload, ecModel: GlobalModel, api: ExtensionAPI): void | ECEventData;
}
export interface ActionRefineEvent {
    // `actionResult` is the return of the `ActionHandler` call, where some data can be carried.
    // `actionResultBatch` corresponds to both batch payload and non-batch payload.
    (actionResultBatch: ECEventData[], payload: Payload, ecModel: GlobalModel, api: ExtensionAPI): {
        eventContent: ECActionRefinedEventContent<ECActionRefinedEvent>
    }
}

export interface OptionPreprocessor {
    (option: ECUnitOption, isTheme: boolean): void
}

export interface PostUpdater {
    (ecModel: GlobalModel, api: ExtensionAPI): void;
}

export interface StageHandlerReset {
    (seriesModel: SeriesModel, ecModel: GlobalModel, api: ExtensionAPI, payload?: Payload):
        StageHandlerProgressExecutor | StageHandlerProgressExecutor[] | void
}
export interface StageHandlerOverallReset {
    (ecModel: GlobalModel, api: ExtensionAPI, payload?: Payload): void
}
export interface StageHandler {
    /**
     * Indicate that the task will be piped all series
     * (`performRawSeries` indicate whether includes filtered series).
     */
    createOnAllSeries?: boolean;
    /**
     * Indicate that the task will be only piped in the pipeline of this type of series.
     * (`performRawSeries` indicate whether includes filtered series).
     */
    seriesType?: string;
    /**
     * Indicate that the task will be only piped in the pipeline of the returned series.
     */
    getTargetSeries?: (ecModel: GlobalModel, api: ExtensionAPI) => HashMap<SeriesModel>;

    /**
     * If `true`, filtered series will also be "performed".
     */
    performRawSeries?: boolean;

    /**
     * Called only when this task in a pipeline.
     */
    plan?: StageHandlerPlan;
    /**
     * If `overallReset` specified, an "overall task" will be created.
     * "overall task" does not belong to a certain pipeline.
     * They always be "performed" in certain phase (depends on when they declared).
     * They has "stub"s to connect with pipelines (one stub for one pipeline),
     * delivering info like "dirty" and "output end".
     */
    overallReset?: StageHandlerOverallReset;
    /**
     * Called only when this task in a pipeline, and "dirty".
     */
    reset?: StageHandlerReset;
}

export interface StageHandlerInternal extends StageHandler {
    uid: string;
    visualType?: 'layout' | 'visual';
    // modifyOutputEnd?: boolean;
    __prio: number;
    __raw: StageHandler | StageHandlerOverallReset;
    isVisual?: boolean; // PENDING: not used
    isLayout?: boolean; // PENDING: not used
}


export type StageHandlerProgressParams = TaskProgressParams;
export interface StageHandlerProgressExecutor {
    dataEach?: (data: SeriesData, idx: number) => void;
    progress?: (params: StageHandlerProgressParams, data: SeriesData) => void;
}
export type StageHandlerPlanReturn = TaskPlanCallbackReturn;
export interface StageHandlerPlan {
    (seriesModel: SeriesModel, ecModel: GlobalModel, api: ExtensionAPI, payload?: Payload):
        StageHandlerPlanReturn
}

export interface LoadingEffectCreator {
    (api: ExtensionAPI, cfg: object): LoadingEffect;
}
export interface LoadingEffect extends Element {
    resize: () => void;
}

/**
 * 'html' is used for rendering tooltip in extra DOM form, and the result
 * string is used as DOM HTML content.
 * 'richText' is used for rendering tooltip in rich text form, for those where
 * DOM operation is not supported.
 */
export type TooltipRenderMode = 'html' | 'richText';

export type TooltipOrderMode = 'valueAsc' | 'valueDesc' | 'seriesAsc' | 'seriesDesc';


// ---------------------------------
// Data and dimension related types
// ---------------------------------

// Represents the values in series.data that need to be treated in a non-numeric way.
// Can be used by axis.type 'category' (i.e. scale.type 'ordinal').
// Finally the user data will be parsed and stored in `list._storage`.
// `NaN` represents "no data" (raw data `null`/`undefined`/`NaN`/`'-'`).
// Ordinal/category data will be parsed to its index if possible, otherwise
// keep its original string in list._storage.
// Check `convertValue` for more details.
export type OrdinalRawValue = string | number;
export type OrdinalNumber = number; // The number mapped from each OrdinalRawValue.

/**
 * @usage For example,
 * ```js
 * { ordinalNumbers: [2, 5, 3, 4] }
 * ```
 * means that ordinal 2 should be displayed on tick 0,
 * ordinal 5 should be displayed on tick 1, ...
 */
export type OrdinalSortInfo = {
    ordinalNumbers: OrdinalNumber[];
};

/**
 * `OptionDataValue` is the primitive value in `series.data` or `dataset.source`.
 * `OptionDataValue` are parsed (see `src/data/helper/dataValueHelper.parseDataValue`)
 * into `ParsedValue` and stored into `data/SeriesData` storage.
 * Note:
 * (1) The term "parse" does not mean `src/scale/Scale['parse']`(@see `ScaleDataValue`).
 * (2) If a category dimension is not mapped to any axis, its raw value will NOT be
 * parsed to `OrdinalNumber` but keep the original `OrdinalRawValue` in `src/data/SeriesData` storage.
 */
export type ParsedValue = ParsedValueNumeric | OrdinalRawValue;
export type ParsedValueNumeric = number | OrdinalNumber;

/**
 * `ScaleDataValue` represents the user input axis value in echarts API.
 * (For example, used `axis.min`/`axis.max` in echarts option, `convertToPixel`).
 * NOTICE:
 *  `ScaleDataValue` is slightly different from `OptionDataValue` for historical reason.
 *  `ScaleDataValue` should be parsed by `src/scale/Scale['parse']`.
 *  `OptionDataValue` should be parsed by `src/data/helper/dataValueHelper.parseDataValue`.
 * FIXME:
 *  Make `ScaleDataValue` `OptionDataValue` consistent? Since numeric string (like `'123'`) is accepted
 *  in `series.data` and is effectively accepted in some axis relevant option (e.g., `axis.min/max`),
 *  `type ScaleDataValue` should also include it for consistency. But it might bring some breaking in
 *  TS interface (user callback) and need comprehensive checks for all of the parsing of `ScaleDataValue`.
 */
export type ScaleDataValue = ParsedValueNumeric | OrdinalRawValue | Date;


/**
 * - `ScaleDataValue`:
 *   e.g. geo accept that primative input, like `convertToPixel('some_place')`;
 *   Some coord sys, such as 'cartesian2d', also supports that for only query only a single axis.
 * - `ScaleDataValue[]`:
 *   This is the most common case, each array item represent each data in
 *   every dimension required by the coord sys. e.g., `[12, 98]` represents `[xData, yData]`.
 * - `(ScaleDataValue[])[]`:
 *   represents `[data_range_x, data_range_y]`. e.g., `dataToPoint([[5, 600], [8889, 9000]])`,
 *   represents data range `[5, 600]` in x, and `[8889, 9000]` in y.
 *   Can be also `[5, [8999, 9000]]`.
 */
export type CoordinateSystemDataCoord =
    (ScaleDataValue | NullUndefined)
    | (ScaleDataValue | NullUndefined)[]
    | (ScaleDataValue | ScaleDataValue[] | NullUndefined)[];

export type AxisBreakOption = {
    start: ScaleDataValue,
    end: ScaleDataValue,
    // - `number`: The unit is the same as data value, the same as `start`/`end`, not pixel.
    // - `string`:
    //     - Like '35%'. A percent over the axis extent. Useful for keeping the pixel size of break areas
    //       consistent despite variations in `series.data`, which cannot be achieved by `number`.
    //     - Also support numeric string like `'123'`, means `123`, following convention.
    // - If ommitted, means 0.
    gap?: number | string,
    // undefined means false
    isExpanded?: boolean
};
// Within an axis, this is the identifier among multiple breaks.
export type AxisBreakOptionIdentifierInAxis = Pick<AxisBreakOption, 'start' | 'end'>;

// - Parsed from the breaks in axis model.
// - Never be null/undefined.
// - Contain only unexpanded breaks.
export type ParsedAxisBreakList = ParsedAxisBreak[];
export type ParsedAxisBreak = {
    // Keep breakOption.start/breakOption.end to identify the target break item in echarts action.
    breakOption: AxisBreakOption,
    // - Parsed start/end value. e.g. The user input start/end may be a data string
    //  '2021-12-12', and the parsed start/end are timestamp number.
    // - `vmin <= vmax` is ensured in parsing.
    vmin: number,
    vmax: number,
    // Parsed from `AxisBreakOption['gap']`. Need to save this intermediate value
    // because LogScale need to logarithmically transform to them.
    gapParsed: {
        type: 'tpAbs' | 'tpPrct'
        // If 'tpPrct', means percent, val is in 0~1.
        // If 'tpAbs', means absolute value, val is numeric gap value from option.
        val: number,
    },
    // Final calculated gap.
    gapReal: number | NullUndefined,
};
export type VisualAxisBreak = {
    type: 'vmin' | 'vmax',
    parsedBreak: ParsedAxisBreak,
};
export type AxisLabelFormatterExtraBreakPart = {
    break?: {
        type: 'start' | 'end',
        start: ParsedAxisBreak['vmin'],
        end: ParsedAxisBreak['vmax'],
        // After parsing, the start and end may be reversed and thus `start`
        // actually maps to `rawEnd`. It may causing confusion. And the param
        // `value` in the label formatter is also parsed value (except category
        // axis). So we only provide parsed break start/end to users.
    }
};

export interface ScaleTick {
    value: number,
    break?: VisualAxisBreak,
    time?: TimeScaleTick['time'],
};
export interface TimeScaleTick extends ScaleTick {
    time: {
        /**
         * Level information is used for label formatting.
         * `level` is 0 or undefined by default, with higher value indicating greater significant.
         * For example, a time axis may contain labels like: Jan, 8th, 16th, 23th, Feb, and etc.
         * In this case, month labels like Jan and Feb should be displayed in a more significant
         * way than days. The tick labels are:
         *      labels: `Jan  8th  16th  23th  Feb`
         *      levels: `1    0    0     0     1  `
         * The label formatter can be configured as `{[timeUnit]: string | string[]}`, where the
         * timeUnit is determined by the tick value itself by `time.ts#getUnitFromValue`, while
         * the `level` is the index under that time unit. (i.e., `formatter[timeUnit][level]`).
         */
        level: number,
        /**
         * An upper and lower time unit that is suggested to be displayed.
         * Terms upper/lower means, such as 'year' is "upper" and 'month' is "lower".
         * This is just suggestion. Time units that are out of this range can also be displayed.
         */
        upperTimeUnit: PrimaryTimeUnit,
        lowerTimeUnit: PrimaryTimeUnit,
    }
};
export interface OrdinalScaleTick extends ScaleTick {
    /**
     * Represents where the tick will be placed visually.
     * Notice:
     * The value is not the raw ordinal value. And do not changed
     * after ordinal scale sorted.
     * We need to:
     * ```js
     * const coord = dataToCoord(ordinalScale.getRawOrdinalNumber(tick.value)).
     * ```
     * Why place the tick value here rather than the raw ordinal value (like LogScale did)?
     * Because ordinal scale sort is the different case from LogScale, where
     * axis tick, splitArea should better not to be sorted, especially in
     * anid(animation id) when `boundaryGap: true`.
     * Only axis label are sorted.
     */
    value: number
};

/**
 * Return type of API `CoordinateSystem['dataToLayout']`, expose to users.
 */
export interface CoordinateSystemDataLayout {
    // Base layout rect for a data item.
    rect?: RectLike;
    // Commonly equals or shrinked from `rect, may considered padding and border
    // (depends on every coordinate system).
    contentRect?: RectLike;
    // Only available in matrix coordinate system.
    matrixXYLocatorRange?: number[][];

    // May extend.
}


// Can only be string or index, because it is used in object key in some code.
// Making the type alias here just intending to show the meaning clearly in code.
export type DimensionIndex = number;
// If being a number-like string but not being defined a dimension name.
// See `List.js#getDimension` for more details.
export type DimensionIndexLoose = DimensionIndex | string;
export type DimensionName = string;
export type DimensionLoose = DimensionName | DimensionIndexLoose;
export type DimensionType = DataStoreDimensionType;

export const VISUAL_DIMENSIONS = createHashMap<number, keyof DataVisualDimensions>([
    'tooltip', 'label', 'itemName', 'itemId', 'itemGroupId', 'itemChildGroupId', 'seriesName'
]);
// The key is VISUAL_DIMENSIONS
export interface DataVisualDimensions {
    // can be set as false to directly to prevent this data
    // dimension from displaying in the default tooltip.
    // see `Series.ts#formatTooltip`.
    tooltip?: DimensionIndex | false;
    label?: DimensionIndex;
    itemName?: DimensionIndex;
    itemId?: DimensionIndex;
    itemGroupId?: DimensionIndex;
    itemChildGroupId?: DimensionIndex;
    seriesName?: DimensionIndex;
}

export type DimensionDefinition = {
    type?: DataStoreDimensionType,
    name?: DimensionName,
    displayName?: string
};
export type DimensionDefinitionLoose = DimensionDefinition['name'] | DimensionDefinition;

export const SOURCE_FORMAT_ORIGINAL = 'original' as const;
export const SOURCE_FORMAT_ARRAY_ROWS = 'arrayRows' as const;
export const SOURCE_FORMAT_OBJECT_ROWS = 'objectRows' as const;
export const SOURCE_FORMAT_KEYED_COLUMNS = 'keyedColumns' as const;
export const SOURCE_FORMAT_TYPED_ARRAY = 'typedArray' as const;
export const SOURCE_FORMAT_UNKNOWN = 'unknown' as const;

export type SourceFormat =
    typeof SOURCE_FORMAT_ORIGINAL
    | typeof SOURCE_FORMAT_ARRAY_ROWS
    | typeof SOURCE_FORMAT_OBJECT_ROWS
    | typeof SOURCE_FORMAT_KEYED_COLUMNS
    | typeof SOURCE_FORMAT_TYPED_ARRAY
    | typeof SOURCE_FORMAT_UNKNOWN;

export const SERIES_LAYOUT_BY_COLUMN = 'column' as const;
export const SERIES_LAYOUT_BY_ROW = 'row' as const;

export type SeriesLayoutBy = typeof SERIES_LAYOUT_BY_COLUMN | typeof SERIES_LAYOUT_BY_ROW;
// null/undefined/'auto': auto detect header, see "src/data/helper/sourceHelper".
// If number, means header lines count, or say, `startIndex`.
// Like `sourceHeader: 2`, means line 0 and line 1 are header, data start from line 2.
export type OptionSourceHeader = boolean | 'auto' | number;

export type SeriesDataType = 'main' | 'node' | 'edge';


// --------------------------------------------
// echarts option types (base and common part)
// --------------------------------------------

/**
 * [ECUnitOption]:
 * An object that contains definitions of components
 * and other properties. For example:
 *
 * ```ts
 * let option: ECUnitOption = {
 *
 *     // Single `title` component:
 *     title: {...},
 *
 *     // Two `visualMap` components:
 *     visualMap: [{...}, {...}],
 *
 *     // Two `series.bar` components
 *     // and one `series.pie` component:
 *     series: [
 *         {type: 'bar', data: [...]},
 *         {type: 'bar', data: [...]},
 *         {type: 'pie', data: [...]}
 *     ],
 *
 *     // A property:
 *     backgroundColor: '#421ae4'
 *
 *     // A property object:
 *     textStyle: {
 *         color: 'red',
 *         fontSize: 20
 *     }
 * };
 * ```
 */
export type ECUnitOption = {
    // Exclude these reserved word for `ECOption` to avoid to infer to "any".
    baseOption?: unknown
    options?: unknown
    media?: unknown

    timeline?: ComponentOption | ComponentOption[]
    backgroundColor?: ZRColor
    darkMode?: boolean | 'auto'
    textStyle?: GlobalTextStyleOption
    useUTC?: boolean
    hoverLayerThreshold?: number

    legacyViewCoordSysCenterBase?: boolean

    [key: string]: ComponentOption | ComponentOption[] | Dictionary<unknown> | unknown

    stateAnimation?: AnimationOption
} & AnimationOptionMixin & ColorPaletteOptionMixin;

/**
 * [ECOption]:
 * An object input to echarts.setOption(option).
 * May be an 'option: ECUnitOption',
 * or may be an object contains multi-options. For example:
 *
 * ```ts
 * let option: ECOption = {
 *     baseOption: {
 *         title: {...},
 *         legend: {...},
 *         series: [
 *             {data: [...]},
 *             {data: [...]},
 *             ...
 *         ]
 *     },
 *     timeline: {...},
 *     options: [
 *         {title: {...}, series: {data: [...]}},
 *         {title: {...}, series: {data: [...]}},
 *         ...
 *     ],
 *     media: [
 *         {
 *             query: {maxWidth: 320},
 *             option: {series: {x: 20}, visualMap: {show: false}}
 *         },
 *         {
 *             query: {minWidth: 320, maxWidth: 720},
 *             option: {series: {x: 500}, visualMap: {show: true}}
 *         },
 *         {
 *             option: {series: {x: 1200}, visualMap: {show: true}}
 *         }
 *     ]
 * };
 * ```
 */
export interface ECBasicOption extends ECUnitOption {
    baseOption?: ECUnitOption;
    timeline?: ComponentOption | ComponentOption[];
    options?: ECUnitOption[];
    media?: MediaUnit[];
};

// series.data or dataset.source
export type OptionSourceData<
    VAL extends OptionDataValue = OptionDataValue,
    ORIITEM extends OptionDataItemOriginal<VAL> = OptionDataItemOriginal<VAL>
> =
    OptionSourceDataOriginal<VAL, ORIITEM>
    | OptionSourceDataObjectRows<VAL>
    | OptionSourceDataArrayRows<VAL>
    | OptionSourceDataKeyedColumns<VAL>
    | OptionSourceDataTypedArray;
export type OptionDataItemOriginal<
    VAL extends OptionDataValue = OptionDataValue
> = VAL | VAL[] | OptionDataItemObject<VAL>;
export type OptionSourceDataOriginal<
    VAL extends OptionDataValue = OptionDataValue,
    ORIITEM extends OptionDataItemOriginal<VAL> = OptionDataItemOriginal<VAL>
> = ArrayLike<ORIITEM>;
export type OptionSourceDataObjectRows<VAL extends OptionDataValue = OptionDataValue> =
    Array<Dictionary<VAL>>;
export type OptionSourceDataArrayRows<VAL extends OptionDataValue = OptionDataValue> =
    Array<Array<VAL>>;
export type OptionSourceDataKeyedColumns<VAL extends OptionDataValue = OptionDataValue> =
    Dictionary<ArrayLike<VAL>>;
export type OptionSourceDataTypedArray = ArrayLike<number>;

// See also `model.js#getDataItemValue`.
export type OptionDataItem =
    OptionDataValue
    | Dictionary<OptionDataValue>
    | OptionDataValue[]
    // FIXME: In some case (markpoint in geo (geo-map.html)), dataItem is {coord: [...]}
    | OptionDataItemObject<OptionDataValue>;
// Only for `SOURCE_FORMAT_KEYED_ORIGINAL`
export type OptionDataItemObject<T> = {
    id?: OptionId;
    name?: OptionName;
    groupId?: OptionId;
    childGroupId?: OptionId;
    value?: T[] | T;
    selected?: boolean;
};
// Compat number because it is usually used and not easy to
// restrict it in practise.
export type OptionId = string | number;
export type OptionName = string | number;
export interface GraphEdgeItemObject<
    VAL extends OptionDataValue
> extends OptionDataItemObject<VAL> {
    /**
     * Name or index of source node.
     */
    source?: string | number
    /**
     * Name or index of target node.
     */
    target?: string | number
}
export type OptionDataValue = string | number | Date | null | undefined;

export type OptionDataValueNumeric = number | '-';
export type OptionDataValueCategory = string;
export type OptionDataValueDate = Date | string | number;

// export type ModelOption = Dictionary<any> | any[] | string | number | boolean | ((...args: any) => any);
export type ModelOption = any;
export type ThemeOption = Dictionary<any>;

export type DisplayState = 'normal' | 'emphasis' | 'blur' | 'select';
export type DisplayStateNonNormal = Exclude<DisplayState, 'normal'>;
export type DisplayStateHostOption = {
    emphasis?: Dictionary<any>,
    [key: string]: any
};

// The key is VISUAL_DIMENSIONS
export interface OptionEncodeVisualDimensions {
    tooltip?: OptionEncodeValue;
    label?: OptionEncodeValue;
    itemName?: OptionEncodeValue;
    itemId?: OptionEncodeValue;
    seriesName?: OptionEncodeValue;
    // Notice: `value` is coordDim, not nonCoordDim.

    // Group id is used for linking the aggregate relationship between two set of data.
    // Which is useful in prepresenting the transition key of drilldown/up animation.
    // Or hover linking.
    itemGroupId?: OptionEncodeValue;
    childGroupdId?: OptionEncodeValue;
}
export interface OptionEncode extends OptionEncodeVisualDimensions {
    [coordDim: string]: OptionEncodeValue | undefined
}
export type OptionEncodeValue = DimensionLoose | DimensionLoose[];
export type EncodeDefaulter = (source: Source, dimCount: number) => OptionEncode;

// TODO: TYPE Different callback param for different series
export interface CallbackDataParams {
    // component main type
    componentType: string;
    // component sub type
    componentSubType: string;
    componentIndex: number;
    // series component sub type
    seriesType?: string;
    // series component index (the alias of `componentIndex` for series)
    seriesIndex?: number;
    seriesId?: string;
    seriesName?: string;
    name: string;
    dataIndex: number;
    data: OptionDataItem;
    dataType?: SeriesDataType;
    value: OptionDataItem | OptionDataValue;
    color?: ZRColor;
    borderColor?: string;
    dimensionNames?: DimensionName[];
    encode?: DimensionUserOuputEncode;
    marker?: TooltipMarker;
    status?: DisplayState;
    dimensionIndex?: number;
    percent?: number; // Only for chart like 'pie'

    // Param name list for mapping `a`, `b`, `c`, `d`, `e`
    $vars: string[];
}
export type InterpolatableValue = ParsedValue | ParsedValue[];

export type DecalDashArrayX = number | (number | number[])[];
export type DecalDashArrayY = number | number[];
export interface DecalObject {
    // 'image', 'triangle', 'diamond', 'pin', 'arrow', 'line', 'rect', 'roundRect', 'square', 'circle'
    symbol?: string | string[]

    // size relative to the dash bounding box; valued from 0 to 1
    symbolSize?: number
    // keep the aspect ratio and use the smaller one of width and height as bounding box size
    symbolKeepAspect?: boolean

    // foreground color of the pattern
    color?: string
    // background color of the pattern; default value is 'none' (same as 'transparent') so that the underlying series color is displayed
    backgroundColor?: string

    // dash-gap pattern on x
    dashArrayX?: DecalDashArrayX
    // dash-gap pattern on y
    dashArrayY?: DecalDashArrayY

    // in radians; valued from -Math.PI to Math.PI
    rotation?: number

    // boundary of largest tile width
    maxTileWidth?: number
    // boundary of largest tile height
    maxTileHeight?: number
};

export interface InnerDecalObject extends DecalObject {
    // Mark dirty when object may be changed.
    // The record in WeakMap will be deleted.
    dirty?: boolean
}

export interface MediaQuery {
    minWidth?: number;
    maxWidth?: number;
    minHeight?: number;
    maxHeight?: number;
    minAspectRatio?: number;
    maxAspectRatio?: number;
};
export type MediaUnit = {
    query?: MediaQuery,
    option: ECUnitOption
};

export type ComponentLayoutMode = {
    // Only support 'box' now.
    type?: 'box',
    ignoreSize?: boolean | boolean[]
};

// ------------------ Mixins for Common Option Properties ------------------
export type PaletteOptionMixin = ColorPaletteOptionMixin;

export interface ColorPaletteOptionMixin {
    color?: ZRColor | ZRColor[]
    colorLayer?: ZRColor[][]
}

/**
 * Mixin of option set to control the box layout of each component.
 */
export interface BoxLayoutOptionMixin {
    width?: PositionSizeOption;
    height?: PositionSizeOption;
    top?: PositionSizeOption;
    right?: PositionSizeOption;
    bottom?: PositionSizeOption;
    left?: PositionSizeOption;
}
/**
 * Need to be parsed by `parsePositionOption` or `parsePositionSizeOption`.
 * Accept number, or numeric stirng (`'123'`), or percentage ('100%'), as x/y/width/height pixel number.
 * If null/undefined or invalid, return NaN.
 */
export type PositionSizeOption = number | string;

export interface CircleLayoutOptionMixin<TNuance extends {centerExtra: unknown} = {centerExtra: never}> {
    // Can be percent
    center?: (number | string)[] | TNuance['centerExtra']
    // Can specify [innerRadius, outerRadius]
    radius?: (number | string)[] | number | string
}

export interface ShadowOptionMixin {
    shadowBlur?: number
    shadowColor?: ColorString
    shadowOffsetX?: number
    shadowOffsetY?: number
}

export interface BorderOptionMixin {
    borderColor?: ZRColor
    borderWidth?: number
    borderType?: ZRLineType
    borderCap?: CanvasLineCap
    borderJoin?: CanvasLineJoin
    borderDashOffset?: number
    borderMiterLimit?: number
}

export type ColorBy = 'series' | 'data';

export interface SunburstColorByMixin {
    colorBy?: ColorBy
}

export type AnimationDelayCallbackParam = {
    count: number
    index: number
};
export type AnimationDurationCallback = (idx: number) => number;
export type AnimationDelayCallback = (idx: number, params?: AnimationDelayCallbackParam) => number;

export interface AnimationOption {
    duration?: number
    easing?: AnimationEasing
    delay?: number
    // additive?: boolean
}

/**
 * Mixin of option set to control the animation of series.
 */
export interface AnimationOptionMixin {
    /**
     * If enable animation
     */
    animation?: boolean
    /**
     * Disable animation when the number of elements exceeds the threshold
     */
    animationThreshold?: number
    // For init animation
    /**
     * Duration of initialize animation.
     * Can be a callback to specify duration of each element
     */
    animationDuration?: number | AnimationDurationCallback
    /**
     * Easing of initialize animation
     */
    animationEasing?: AnimationEasing
    /**
     * Delay of initialize animation
     * Can be a callback to specify duration of each element
     */
    animationDelay?: number | AnimationDelayCallback
    // For update animation
    /**
     * Delay of data update animation.
     * Can be a callback to specify duration of each element
     */
    animationDurationUpdate?: number | AnimationDurationCallback
    /**
     * Easing of data update animation.
     */
    animationEasingUpdate?: AnimationEasing
    /**
     * Delay of data update animation.
     * Can be a callback to specify duration of each element
     */
    animationDelayUpdate?: number | AnimationDelayCallback
}

export interface RoamOptionMixin {
    /**
     * If enable roam. can be specified 'scale' or 'move'
     */
    roam?: boolean | 'pan' | 'move' | 'zoom' | 'scale'
    /**
     * Hover over an area where roaming is triggered.
     * - if `null`/`undefined`, the trigger area is
     *   the intersection of "self bounding rect" and "clipping rect (if any)".
     * - if 'global', the trigger area is
     *   the intersection of "the entire canvas" and "clipping rect (if any)".
     * NOTE:
     *  The clipping rect, which can be enabled by `clip: true`, is typically the layout rect.
     *  The layout rect is typically determined by option `left`/`right`/`top`/`bottom`/`width`/`height`, some
     *  components/series, such as `geo` and `series.map` can also be determined by `layoutCenter`/`layoutSize`,
     *  and may modified by `preserveAspect`.
     *
     * PENDING: do we need to support to only trigger roaming on the shapes themselves,
     *  rather than the bounding rect?
     * PENDING: do we need to support to check by the laytout rect? But in this case,
     *  `roamTrigger: 'global', clip: true` is more reasonable.
     */
    roamTrigger?: 'global' | 'selfRect' | NullUndefined
    /**
     * Current center position.
     */
    center?: (number | string)[]
    /**
     * Current zoom level. Default is 1
     */
    zoom?: number

    scaleLimit?: {
        min?: number
        max?: number
    }
}

export interface PreserveAspectMixin {
    // Suppose a "viewport" is decided by `left`/`right`/`top`/`bottom`/`width`/`height`,
    // - null/undefined/false (default): aspect ratio will not be preserved, but stretched to fill
    //   the "viewport".
    // - 'contain'/true: The aspect ratio is preserved; the viewRect is contained by the "viewport",
    //   and scaled up as much as possible to meet the "viewport".
    // - 'cover': The aspect ratio is preserved; the viewRect covers the "viewport", and scaled down
    //   as much as possible to meet the "viewport".
    preserveAspect?: boolean | 'contain' | 'cover';
    // By default 'center'
    preserveAspectAlign?: 'left' | 'right' | 'center';
    // By default 'middle'
    preserveAspectVerticalAlign?: 'top' | 'bottom' | 'middle';
}

// TODO: TYPE value type?
export type SymbolSizeCallback<T> = (rawValue: any, params: T) => number | number[];
export type SymbolCallback<T> = (rawValue: any, params: T) => string;
export type SymbolRotateCallback<T> = (rawValue: any, params: T) => number;
export type SymbolOffsetCallback<T> = (rawValue: any, params: T) => string | number | (string | number)[];
/**
 * Mixin of option set to control the element symbol.
 * Include type of symbol, and size of symbol.
 */
export interface SymbolOptionMixin<T = never> {
    /**
     * type of symbol, like `cirlce`, `rect`, or custom path and image.
     */
    symbol?: string | (T extends never ? never : SymbolCallback<T>)
    /**
     * Size of symbol.
     */
    symbolSize?: number | number[] | (T extends never ? never : SymbolSizeCallback<T>)

    symbolRotate?: number | (T extends never ? never : SymbolRotateCallback<T>)

    symbolKeepAspect?: boolean

    symbolOffset?: string | number | (string | number)[] | (T extends never ? never : SymbolOffsetCallback<T>)
}

/**
 * ItemStyleOption is a most common used set to config element styles.
 * It includes both fill and stroke style.
 */
export interface ItemStyleOption<TCbParams = never> extends ShadowOptionMixin, BorderOptionMixin {
    color?: ZRColor | (TCbParams extends never ? never : ((params: TCbParams) => ZRColor))
    opacity?: number
    decal?: DecalObject | 'none'
    borderRadius?: (number | string)[] | number | string
}

/**
 * ItemStyleOption is a option set to control styles on lines.
 * Used in the components or series like `line`, `axis`
 * It includes stroke style.
 */
export interface LineStyleOption<Clr = ZRColor> extends ShadowOptionMixin {
    width?: number
    color?: Clr
    opacity?: number
    type?: ZRLineType
    cap?: CanvasLineCap
    join?: CanvasLineJoin
    dashOffset?: number
    miterLimit?: number
}

/**
 * ItemStyleOption is a option set to control styles on an area, like polygon, rectangle.
 * It only include fill style.
 */
export interface AreaStyleOption<Clr = ZRColor> extends ShadowOptionMixin {
    color?: Clr
    opacity?: number
}

type Arrayable<T extends Dictionary<any>> = { [key in keyof T]: T[key] | T[key][] };
type Dictionaryable<T extends Dictionary<any>> = { [key in keyof T]: T[key] | Dictionary<T[key]>};

export interface VisualOptionUnit {
    symbol?: string
    // TODO Support [number, number]?
    symbolSize?: number
    color?: ColorString
    colorAlpha?: number
    opacity?: number
    colorLightness?: number
    colorSaturation?: number
    colorHue?: number
    decal?: DecalObject

    // Not exposed?
    liftZ?: number
}
export type VisualOptionFixed = VisualOptionUnit;
/**
 * Option about visual properties used in piecewise mapping
 * Used in each piece.
 */
export type VisualOptionPiecewise = VisualOptionUnit;
/**
 * Option about visual properties used in linear mapping
 */
export type VisualOptionLinear = Arrayable<VisualOptionUnit>;

/**
 * Option about visual properties can be encoded from ordinal categories.
 * Each value can either be a dictonary to lookup with category name, or
 * be an array to lookup with category index. In this case the array length should
 * be same with categories
 */
export type VisualOptionCategory = Arrayable<VisualOptionUnit> | Dictionaryable<VisualOptionUnit>;

/**
 * All visual properties can be encoded.
 */
export type BuiltinVisualProperty = keyof VisualOptionUnit;

export type TextCommonOptionNuanceBase = Record<string, unknown>;
export type TextCommonOptionNuanceDefault = {};
// 'auto' has been deprecated.
type LabelStyleColorString = ColorString | 'inherit' | 'auto'; // Nominal as a comment.
export interface TextCommonOption<
    TNuance extends TextCommonOptionNuanceBase = TextCommonOptionNuanceDefault
> extends ShadowOptionMixin {
    color?: 'color' extends keyof TNuance ? (TNuance['color'] | LabelStyleColorString) : LabelStyleColorString
    fontStyle?: ZRFontStyle
    fontWeight?: ZRFontWeight
    fontFamily?: string
    fontSize?: number | string
    align?: HorizontalAlign
    verticalAlign?: VerticalAlign
    // @deprecated
    baseline?: VerticalAlign

    opacity?: number

    lineHeight?: number
    backgroundColor?: ColorString | {
        image: ImageLike | string
    }
    borderColor?: string
    borderWidth?: number
    borderType?: ZRLineType
    borderDashOffset?: number
    borderRadius?: number | number[]
    padding?: number | number[]
    /**
     * Currently margin related options are not declared here. They are not supported in rich text.
     * @see {LabelCommonOption}
     */

    width?: number | string // Percent
    height?: number
    textBorderColor?: string
    textBorderWidth?: number
    textBorderType?: ZRLineType
    textBorderDashOffset?: number

    textShadowBlur?: number
    textShadowColor?: string
    textShadowOffsetX?: number
    textShadowOffsetY?: number

    tag?: string
}

export type GlobalTextStyleOption = Pick<
    TextCommonOption,
    'color' | 'opacity'
    | 'fontStyle' | 'fontWeight' | 'fontSize' | 'fontFamily'
    | 'textShadowColor' | 'textShadowBlur' | 'textShadowOffsetX' | 'textShadowOffsetY'
    | 'textBorderColor' | 'textBorderWidth' | 'textBorderType' | 'textBorderDashOffset'
>;

export interface RichTextOption extends Dictionary<TextCommonOption> {
}

export interface LabelFormatterCallback<T = CallbackDataParams> {
    (params: T): string
}
/**
 * LabelOption is an option set to control the style of labels.
 * Include color, background, shadow, truncate, rotation, distance, etc..
 */
<<<<<<< HEAD
export interface LabelOption extends LabelCommonOption {
=======
export interface LabelOption<
    TNuance extends {positionExtra: unknown} = {positionExtra: never}
> extends TextCommonOption {
>>>>>>> 87b2f776
    /**
     * If show label
     */
    show?: boolean
    // TODO: TYPE More specified 'inside', 'insideTop'....
    // x, y can be both percent string or number px.
    position?: ElementTextConfig['position'] | TNuance['positionExtra']
    distance?: number
    rotate?: number
    offset?: number[]

    silent?: boolean
    precision?: number | 'auto'
    valueAnimation?: boolean

    // TODO: TYPE not all label support formatter
    // formatter?: string | ((params: CallbackDataParams) => string)
}

/**
 * Common options for both `axis.axisLabel`, `axis.nameTextStyle and other `label`s.
 * Historically, they have had some nuances in options.
 */
export interface LabelCommonOption<
    TNuanceOption extends TextCommonOptionNuanceBase = TextCommonOptionNuanceDefault
> extends TextCommonOption<TNuanceOption> {

    /**
     * Min margin between labels. Used when label has layout.
     * PENDING: @see {LabelMarginType}
     * It's `minMargin` instead of `margin` is for not breaking the previous code using `margin`.
     * See the summary in `textMargin`.
     */
    minMargin?: number
    /**
     * The space around the label to escape from overlapping.
     * Applied on the label local rect (rather than rotated enlarged rect)
     * Follow the format defined by `format.ts#normalizeCssArray`.
     *
     * Introduce the name `textMargin` rather than reuse the existing names to avoid breaking change:
     *  - `margin` historically have been used to indicate the distance from `label.x/.y` to something:
     *      - `axisLabel.margin` & `axisPointer.label.margin`: to the axis line.
     *      - `calendar.dayLabel/monthLabel/yearLabel.margin`:
     *      - `series-pie.label.margin`: to pie body (deprecated, replaced by `edgeDistance`)
     *      - `series-themeRiver.label.margin`: to the shape edge
     *  - `minMargin` conveys the same meaning as this `textMargin` but has a different nuance,
     *    it works like CSS margin collapse (gap = label1.minMargin/2 + label2.minMargin/2),
     *    and `minMargin` applied on the global bounding rect (parallel to screen x and y) rather
     *    than the original local bounding rect (can be rotated, smaller and more presice).
     * PENDING: @see {LabelMarginType}
     */
    textMargin?: number | number[]

    overflow?: TextStyleProps['overflow']
    ellipsis?: TextStyleProps['ellipsis']
<<<<<<< HEAD
    rich?: RichTextOption
=======
    lineOverflow?: TextStyleProps['lineOverflow']

    silent?: boolean
    precision?: number | 'auto'
    valueAnimation?: boolean

    // TODO: TYPE not all label support formatter
    // formatter?: string | ((params: CallbackDataParams) => string)

    rich?: Dictionary<TextCommonOption>
>>>>>>> 87b2f776
}

/**
 * PENDING: Temporary impl. unify them?
 * @see {LabelCommonOption['textMargin']}
 * @see {LabelCommonOption['minMargin']}
 */
export const LabelMarginType = {
    minMargin: 0,
    textMargin: 1,
} as const;
export interface LabelExtendedTextStyle extends TextStyleProps {
    __marginType?: (typeof LabelMarginType)[keyof typeof LabelMarginType]
}

<<<<<<< HEAD

export interface SeriesLabelOption<T extends CallbackDataParams = CallbackDataParams> extends LabelOption {
    formatter?: string | LabelFormatterCallback<T>
=======
export interface SeriesLabelOption<
    TCallbackDataParams extends CallbackDataParams = CallbackDataParams,
    TNuance extends {positionExtra: unknown} = {positionExtra: never}
> extends LabelOption<TNuance> {
    formatter?: string | LabelFormatterCallback<TCallbackDataParams>
>>>>>>> 87b2f776
}

/**
 * Option for labels on line, like markLine, lines
 */
export interface LineLabelOption extends Omit<LabelOption, 'distance' | 'position'> {
    position?: 'start'
        | 'middle'
        | 'end'
        | 'insideStart'
        | 'insideStartTop'
        | 'insideStartBottom'
        | 'insideMiddle'
        | 'insideMiddleTop'
        | 'insideMiddleBottom'
        | 'insideEnd'
        | 'insideEndTop'
        | 'insideEndBottom'
        | 'insideMiddleBottom'
    /**
     * Distance can be an array.
     * Which will specify horizontal and vertical distance respectively
     */
    distance?: number | number[]
}

export interface LabelLineOption {
    show?: boolean
    /**
     * If displayed above other elements
     */
    showAbove?: boolean
    length?: number
    length2?: number
    smooth?: boolean | number
    minTurnAngle?: number,
    lineStyle?: LineStyleOption
}

export interface SeriesLineLabelOption extends LineLabelOption {
    formatter?: string | LabelFormatterCallback<CallbackDataParams>
}



export interface LabelLayoutOptionCallbackParams {
    /**
     * Index of data which the label represents.
     * It can be null if label doesn't represent any data.
     */
    dataIndex?: number,
    /**
     * Type of data which the label represents.
     * It can be null if label doesn't represent any data.
     */
    dataType?: SeriesDataType,
    seriesIndex: number,
    text: string
    align: ZRTextAlign
    verticalAlign: ZRTextVerticalAlign
    rect: RectLike
    labelRect: RectLike
    // Points of label line in pie/funnel
    labelLinePoints?: number[][]
    // x: number
    // y: number
};

export interface LabelLayoutOption {
    /**
     * If move the overlapped label. If label is still overlapped after moved.
     * It will determine if to hide this label with `hideOverlap` policy.
     *
     * shiftX/Y will keep the order on x/y
     * shuffleX/y will move the label around the original position randomly.
     */
    moveOverlap?: 'shiftX'
        | 'shiftY'
        | 'shuffleX'
        | 'shuffleY'
    /**
     * If hide the overlapped label. It will be handled after move.
     * @default 'none'
     */
    hideOverlap?: boolean
    /**
     * If label is draggable.
     */
    draggable?: boolean
    /**
     * Can be absolute px number or percent string.
     */
    x?: number | string
    y?: number | string
    /**
     * offset on x based on the original position.
     */
    dx?: number
    /**
     * offset on y based on the original position.
     */
    dy?: number
    rotate?: number

    align?: ZRTextAlign
    verticalAlign?: ZRTextVerticalAlign
    width?: number
    height?: number
    fontSize?: number

    labelLinePoints?: number[][]
}

export type LabelLayoutOptionCallback = (params: LabelLayoutOptionCallbackParams) => LabelLayoutOption;


export interface TooltipFormatterCallback<T> {
    /**
     * For sync callback
     * params will be an array on axis trigger.
     */
    (params: T, asyncTicket: string): string | HTMLElement | HTMLElement[]
    /**
     * For async callback.
     * Returned html string will be a placeholder when callback is not invoked.
     */
    (
        params: T, asyncTicket: string,
        callback: (cbTicket: string, htmlOrDomNodes: string | HTMLElement | HTMLElement[]) => void
    ) : string | HTMLElement | HTMLElement[]
}

type TooltipBuiltinPosition = 'inside' | 'top' | 'left' | 'right' | 'bottom';
type TooltipBoxLayoutOption = Pick<
    BoxLayoutOptionMixin, 'top' | 'left' | 'right' | 'bottom'
>;

export type TooltipPositionCallbackParams = CallbackDataParams | CallbackDataParams[];

/**
 * Position relative to the hoverred element. Only available when trigger is item.
 */
export interface TooltipPositionCallback {
    (
        point: [number, number],
        /**
         * params will be an array on axis trigger.
         */
        params: TooltipPositionCallbackParams,
        /**
         * Will be HTMLDivElement when renderMode is html
         * Otherwise it's graphic.Text
         */
        el: HTMLDivElement | ZRText | null,
        /**
         * Rect of hover elements. Will be null if not hovered
         */
        rect: RectLike | null,
        size: {
            /**
             * Size of popup content
             */
            contentSize: [number, number]
            /**
             * Size of the chart view
             */
            viewSize: [number, number]
        }
    ): Array<number | string> | TooltipBuiltinPosition | TooltipBoxLayoutOption
}
/**
 * Common tooltip option
 * Can be configured on series, graphic elements
 */
export interface CommonTooltipOption<FormatterParams> {

    show?: boolean

    /**
     * When to trigger
     */
    triggerOn?: 'mousemove' | 'click' | 'none' | 'mousemove|click'
    /**
     * Whether to not hide popup content automatically
     */
    alwaysShowContent?: boolean

    formatter?: string | TooltipFormatterCallback<FormatterParams>

    /**
     * Formatter of value.
     *
     * Will be ignored if tooltip.formatter is specified.
     */
    valueFormatter?: (value: OptionDataValue | OptionDataValue[], dataIndex: number) => string
    /**
     * Absolution pixel [x, y] array. Or relative percent string [x, y] array.
     * If trigger is 'item'. position can be set to 'inside' / 'top' / 'left' / 'right' / 'bottom',
     * which is relative to the hovered element.
     *
     * Support to be a callback
     */
    position?: (number | string)[] | TooltipBuiltinPosition | TooltipPositionCallback | TooltipBoxLayoutOption

    confine?: boolean

    /**
     * Consider triggered from axisPointer handle, verticalAlign should be 'middle'
     */
    align?: HorizontalAlign

    verticalAlign?: VerticalAlign
    /**
     * Delay of show. milesecond.
     */
    showDelay?: number

    /**
     * Delay of hide. milesecond.
     */
    hideDelay?: number

    transitionDuration?: number
    /**
     * Whether mouse is allowed to enter the floating layer of tooltip
     * If you need to interact in the tooltip like with links or buttons, it can be set as true.
     */
    enterable?: boolean

    /**
     * Whether enable display transition when show/hide tooltip.
     * Defaults to `true` for backward compatibility.
     * If set to `false`, the tooltip 'display' will be set to 'none' when hidden.
     * @default true
     * @since v6.0.0
     */
    displayTransition?: boolean

    backgroundColor?: ColorString
    borderColor?: ColorString
    borderRadius?: number
    borderWidth?: number
    shadowBlur?: number
    shadowColor?: string
    shadowOffsetX?: number
    shadowOffsetY?: number

    /**
     * Padding between tooltip content and tooltip border.
     */
    padding?: number | number[]

    /**
     * Available when renderMode is 'html'
     */
    extraCssText?: string

    textStyle?: Pick<LabelOption,
        'color' | 'fontStyle' | 'fontWeight' | 'fontFamily' | 'fontSize' |
        'lineHeight' | 'width' | 'height' | 'textBorderColor' | 'textBorderWidth' |
        'textShadowColor' | 'textShadowBlur' | 'textShadowOffsetX' | 'textShadowOffsetY'
        | 'align'> & {

        // Available when renderMode is html
        decoration?: string
    }
}

export type ComponentItemTooltipOption<T> = CommonTooltipOption<T> & {
    // Default content HTML.
    content?: string;
    /**
     * Whether to encode HTML content according to `tooltip.renderMode`.
     *
     * e.g. renderMode 'html' needs to encode but 'richText' does not.
     */
    encodeHTMLContent?: boolean;
    formatterParams?: ComponentItemTooltipLabelFormatterParams;
};
export type ComponentItemTooltipLabelFormatterParams = {
    componentType: string
    name: string
    // properties key array like ['name']
    $vars: string[]
} & {
    // Other properties
    [key in string]: unknown
};


/**
 * Tooltip option configured on each series
 */
export type SeriesTooltipOption = CommonTooltipOption<CallbackDataParams> & {
    trigger?: 'item' | 'axis' | boolean | 'none'
};




type LabelFormatterParams = {
    value: ScaleDataValue
    axisDimension: string
    axisIndex: number
    seriesData: CallbackDataParams[]
};
/**
 * Common axis option. can be configured on each axis
 */
export interface CommonAxisPointerOption {
    show?: boolean | 'auto'

    z?: number;
    zlevel?: number;

    triggerOn?: 'click' | 'mousemove' | 'none' | 'mousemove|click'

    type?: 'line' | 'shadow' | 'none'

    snap?: boolean

    triggerTooltip?: boolean

    triggerEmphasis?: boolean

    /**
     * current value. When using axisPointer.handle, value can be set to define the initial position of axisPointer.
     */
    value?: ScaleDataValue

    status?: 'show' | 'hide'

    // [group0, group1, ...]
    // Each group can be: {
    //      mapper: function () {},
    //      singleTooltip: 'multiple',  // 'multiple' or 'single'
    //      xAxisId: ...,
    //      yAxisName: ...,
    //      angleAxisIndex: ...
    // }
    // mapper: can be ignored.
    //      input: {axisInfo, value}
    //      output: {axisInfo, value}

    label?: LabelOption & {
        precision?: 'auto' | number
        margin?: number
        /**
         * String template include variable {value} or callback function
         */
        formatter?: string | ((params: LabelFormatterParams) => string)
    }
    animation?: boolean | 'auto'
    animationDurationUpdate?: number
    animationEasingUpdate?: ZREasing

    /**
     * Available when type is 'line'
     */
    lineStyle?: LineStyleOption
    /**
     * Available when type is 'shadow'
     */
    shadowStyle?: AreaStyleOption

    handle?: {
        show?: boolean
        icon?: string
        /**
         * The size of the handle
         */
        size?: number | number[]
        /**
         * Distance from handle center to axis.
         */
        margin?: number

        color?: ColorString

        /**
         * Throttle for mobile performance
         */
        throttle?: number
    } & ShadowOptionMixin


    seriesDataIndices?: {
        seriesIndex: number
        dataIndex: number
        dataIndexInside: number
    }[]

}

export interface ComponentOption {
    mainType?: string;

    type?: string;

    id?: OptionId;
    name?: OptionName;

    z?: number;
    zlevel?: number;

    coordinateSystem?: string
    coordinateSystemUsage?: CoordinateSystemUsageOption
    coord?: CoordinateSystemDataCoord
}

/**
 * - "data": Use it as "dataCoordSys", each data item is laid out based on a coord sys.
 * - "box": Use it as "boxCoordSys", the overall bounding rect or anchor point is calculated based on a coord sys.
 *   e.g.,
 *      grid rect (cartesian rect) is calculate based on matrix/calendar coord sys;
 *      pie center is calculated based on calendar/cartesian;
 *
 * The default value (if not declared in option `coordinateSystemUsage`):
 *  For series, be "data", since this is the most case and backward compatible.
 *  For non-series components, be "box", since "data" is not applicable.
 */
export type CoordinateSystemUsageOption = 'data' | 'box';

export type BlurScope = 'coordinateSystem' | 'series' | 'global';

/**
 * can be array of data indices.
 * Or may be an dictionary if have different types of data like in graph.
 */
export type InnerFocus = DefaultEmphasisFocus | ArrayLike<number> | Dictionary<ArrayLike<number>>;

export interface DefaultStatesMixin {
    // FIXME
    emphasis?: any
    select?: any
    blur?: any
}

export type DefaultEmphasisFocus = 'none' | 'self' | 'series';

export interface DefaultStatesMixinEmphasis {
    /**
     * self: Focus self and blur all others.
     * series: Focus series and blur all other series.
     */
    focus?: DefaultEmphasisFocus
}

export interface StatesMixinBase {
    emphasis?: unknown
    select?: unknown
    blur?: unknown
}

export interface StatesOptionMixin<
    StateOption,
    StatesMixin extends StatesMixinBase
> {
    /**
     * Emphasis states
     */
    emphasis?: StateOption & StatesMixin['emphasis'] & {
        /**
         * Scope of blurred element when focus.
         *
         * coordinateSystem: blur others in the same coordinateSystem
         * series: blur others in the same series
         * global: blur all others
         *
         * Default to be coordinate system.
         */
        blurScope?: BlurScope

        /**
         * If emphasis state is disabled.
         */
        disabled?: boolean
    }
    /**
     * Select states
     */
    select?: StateOption & StatesMixin['select'] & {
        disabled?: boolean
    }
    /**
     * Blur states.
     */
    blur?: StateOption & StatesMixin['blur']
}

export interface UniversalTransitionOption {
    enabled?: boolean
    /**
     * Animation delay of each divided element
     */
    delay?: (index: number, count: number) => number
    /**
     * How to divide the shape in combine and split animation.
     */
    divideShape?: 'clone' | 'split'
    /**
     * Series will have transition between if they have same seriesKey.
     * Usually it is a string. It can also be an array,
     * which means it can be transition from or to multiple series with each key in this array item.
     *
     * Note:
     * If two series have both array seriesKey. They will be compared after concated to a string(which is order independent)
     * Transition between string key has higher priority.
     *
     * Default to use series id.
     */
    seriesKey?: string | string[]
}

export interface SeriesOption<
    StateOption = unknown,
    StatesMixin extends StatesMixinBase = DefaultStatesMixin
> extends
    ComponentOption,
    AnimationOptionMixin,
    ColorPaletteOptionMixin,
    StatesOptionMixin<StateOption, StatesMixin>
{
    mainType?: 'series'

    silent?: boolean

    blendMode?: string

    /**
     * Cursor when mouse on the elements
     */
    cursor?: string

    /**
     * groupId of data. can be used for doing drilldown / up animation
     * It will be ignored if:
     *  - groupId is specified in each data
     *  - encode.itemGroupId is given.
     */
    dataGroupId?: OptionId
    // Needs to be override
    data?: unknown

    colorBy?: ColorBy

    legendHoverLink?: boolean

    /**
     * Configurations about progressive rendering
     */
    progressive?: number | false
    progressiveThreshold?: number
    progressiveChunkMode?: 'mod'

    hoverLayerThreshold?: number

    /**
     * When dataset is used, seriesLayoutBy specifies whether the column or the row of dataset is mapped to the series
     * namely, the series is "layout" on columns or rows
     * @default 'column'
     */
    seriesLayoutBy?: 'column' | 'row'

    labelLine?: LabelLineOption

    /**
     * Overall label layout option in label layout stage.
     */
    labelLayout?: LabelLayoutOption | LabelLayoutOptionCallback

    /**
     * Animation config for state transition.
     */
    stateAnimation?: AnimationOption

    /**
     * If enabled universal transition cross series.
     * @example
     *  universalTransition: true
     *  universalTransition: { enabled: true }
     */
    universalTransition?: boolean | UniversalTransitionOption

    /**
     * Map of selected data
     * key is name or index of data.
     */
    selectedMap?: Dictionary<boolean> | 'all'
    selectedMode?: 'single' | 'multiple' | 'series' | boolean
}

export interface SeriesOnCartesianOptionMixin {
    xAxisIndex?: number
    yAxisIndex?: number

    xAxisId?: string
    yAxisId?: string
}

export interface SeriesOnPolarOptionMixin {
    polarIndex?: number
    polarId?: string;
}

export interface SeriesOnSingleOptionMixin {
    singleAxisIndex?: number
    singleAxisId?: string
}

export interface SeriesOnGeoOptionMixin {
    geoIndex?: number;
    geoId?: string
}

export interface SeriesOnCalendarOptionMixin {
    calendarIndex?: number
    calendarId?: string
}

export interface ComponentOnMatrixOptionMixin {
    matrixIndex?: number
    matrixId?: string
}

export interface SeriesLargeOptionMixin {
    large?: boolean
    largeThreshold?: number
}
export interface SeriesStackOptionMixin {
    stack?: string
    stackStrategy?: 'samesign' | 'all' | 'positive' | 'negative';
    stackOrder?: 'seriesAsc' | 'seriesDesc'; // default: seriesAsc
}

type SamplingFunc = (frame: ArrayLike<number>) => number;

export interface SeriesSamplingOptionMixin {
    sampling?: 'none' | 'average' | 'min' | 'max' | 'minmax' | 'sum' | 'lttb' | SamplingFunc
}

export interface SeriesEncodeOptionMixin {
    datasetIndex?: number;
    datasetId?: string | number;
    seriesLayoutBy?: SeriesLayoutBy;
    sourceHeader?: OptionSourceHeader;
    dimensions?: DimensionDefinitionLoose[];
    encode?: OptionEncode
}

export type SeriesEncodableModel = SeriesModel<SeriesOption & SeriesEncodeOptionMixin>;


// TODO Move to aria component
export interface AriaLabelOption {
    enabled?: boolean;
    description?: string;
    general?: {
        withTitle?: string;
        withoutTitle?: string;
    };
    series?: {
        maxCount?: number;
        single?: {
            prefix?: string;
            withName?: string;
            withoutName?: string;
        };
        multiple?: {
            prefix?: string;
            withName?: string;
            withoutName?: string;
            separator?: {
                middle?: string;
                end?: string;
            }
        }
    };
    data?: {
        maxCount?: number;
        allData?: string;
        partialData?: string;
        withName?: string;
        withoutName?: string;
        separator?: {
            middle?: string;
            end?: string;
        },
        excludeDimensionId?: number[]
    }
}

// Extending is for compating ECharts 4
export interface AriaOption extends AriaLabelOption {
    mainType?: 'aria';

    enabled?: boolean;
    label?: AriaLabelOption;
    decal?: {
        show?: boolean;
        decals?: DecalObject | DecalObject[];
    };
}

export interface AriaOptionMixin {
    aria?: AriaOption
}<|MERGE_RESOLUTION|>--- conflicted
+++ resolved
@@ -1280,13 +1280,9 @@
  * LabelOption is an option set to control the style of labels.
  * Include color, background, shadow, truncate, rotation, distance, etc..
  */
-<<<<<<< HEAD
-export interface LabelOption extends LabelCommonOption {
-=======
 export interface LabelOption<
     TNuance extends {positionExtra: unknown} = {positionExtra: never}
-> extends TextCommonOption {
->>>>>>> 87b2f776
+> extends LabelCommonOption {
     /**
      * If show label
      */
@@ -1341,21 +1337,9 @@
     textMargin?: number | number[]
 
     overflow?: TextStyleProps['overflow']
+    lineOverflow?: TextStyleProps['lineOverflow']
     ellipsis?: TextStyleProps['ellipsis']
-<<<<<<< HEAD
     rich?: RichTextOption
-=======
-    lineOverflow?: TextStyleProps['lineOverflow']
-
-    silent?: boolean
-    precision?: number | 'auto'
-    valueAnimation?: boolean
-
-    // TODO: TYPE not all label support formatter
-    // formatter?: string | ((params: CallbackDataParams) => string)
-
-    rich?: Dictionary<TextCommonOption>
->>>>>>> 87b2f776
 }
 
 /**
@@ -1371,17 +1355,11 @@
     __marginType?: (typeof LabelMarginType)[keyof typeof LabelMarginType]
 }
 
-<<<<<<< HEAD
-
-export interface SeriesLabelOption<T extends CallbackDataParams = CallbackDataParams> extends LabelOption {
-    formatter?: string | LabelFormatterCallback<T>
-=======
 export interface SeriesLabelOption<
     TCallbackDataParams extends CallbackDataParams = CallbackDataParams,
     TNuance extends {positionExtra: unknown} = {positionExtra: never}
 > extends LabelOption<TNuance> {
     formatter?: string | LabelFormatterCallback<TCallbackDataParams>
->>>>>>> 87b2f776
 }
 
 /**
