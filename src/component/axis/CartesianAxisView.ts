/*
* Licensed to the Apache Software Foundation (ASF) under one
* or more contributor license agreements.  See the NOTICE file
* distributed with this work for additional information
* regarding copyright ownership.  The ASF licenses this file
* to you under the Apache License, Version 2.0 (the
* "License"); you may not use this file except in compliance
* with the License.  You may obtain a copy of the License at
*
*   http://www.apache.org/licenses/LICENSE-2.0
*
* Unless required by applicable law or agreed to in writing,
* software distributed under the License is distributed on an
* "AS IS" BASIS, WITHOUT WARRANTIES OR CONDITIONS OF ANY
* KIND, either express or implied.  See the License for the
* specific language governing permissions and limitations
* under the License.
*/

import * as zrUtil from 'zrender/src/core/util';
import * as graphic from '../../util/graphic';
import AxisView from './AxisView';
import * as cartesianAxisHelper from '../../coord/cartesian/cartesianAxisHelper';
import {rectCoordAxisBuildSplitArea, rectCoordAxisHandleRemove} from './axisSplitHelper';
import GlobalModel from '../../model/Global';
import ExtensionAPI from '../../core/ExtensionAPI';
import CartesianAxisModel from '../../coord/cartesian/AxisModel';
import GridModel from '../../coord/cartesian/GridModel';
import { Payload } from '../../util/types';
<<<<<<< HEAD
=======
import { isIntervalOrLogScale } from '../../scale/helper';
import { getAxisBreakHelper } from './axisBreakHelper';
>>>>>>> 2b0bd9a7

const axisBuilderAttrs = {
    axisLine: true,
    axisTickLabel: true,
    axisName: true,
} as const;
const selfBuilderAttrs = [
    'splitArea', 'splitLine', 'minorSplitLine', 'breakArea'
] as const;

class CartesianAxisView extends AxisView {

    static type = 'cartesianAxis';
    type = CartesianAxisView.type;

    axisPointerClass = 'CartesianAxisPointer';

    private _axisGroup: graphic.Group;

    /**
     * @override
     */
    render(axisModel: CartesianAxisModel, ecModel: GlobalModel, api: ExtensionAPI, payload: Payload) {

        this.group.removeAll();

        const oldAxisGroup = this._axisGroup;
        this._axisGroup = new graphic.Group();

        this.group.add(this._axisGroup);

        if (!axisModel.get('show')) {
            return;
        }

        const gridModel = axisModel.getCoordSysModel();

<<<<<<< HEAD
        const grid = gridModel.coordinateSystem;
        this._axisGroup.add(cartesianAxisHelper.buildCartesianAxisViewCommonPart(
            axisBuilderAttrs,
            grid.getRect(),
            grid.getCartesians(),
            axisModel
        ));
=======
        const layout = cartesianAxisHelper.layout(gridModel, axisModel);

        const axisBuilder = new AxisBuilder(axisModel, api, zrUtil.extend({
            handleAutoShown(elementType) {
                const cartesians = gridModel.coordinateSystem.getCartesians();
                for (let i = 0; i < cartesians.length; i++) {
                    if (isIntervalOrLogScale(cartesians[i].getOtherAxis(axisModel.axis).scale)) {
                        // Still show axis tick or axisLine if other axis is value / log
                        return true;
                    }
                }
                // Not show axisTick or axisLine if other axis is category / time
                return false;
            }
        } as AxisBuilderCfg, layout));

        zrUtil.each(axisBuilderAttrs, axisBuilder.add, axisBuilder);

        this._axisGroup.add(axisBuilder.getGroup());
>>>>>>> 2b0bd9a7

        zrUtil.each(selfBuilderAttrs, function (name) {
            if (axisModel.get([name, 'show'])) {
                axisElementBuilders[name](this, this._axisGroup, axisModel, gridModel, api);
            }
        }, this);

        // THIS is a special case for bar racing chart.
        // Update the axis label from the natural initial layout to
        // sorted layout should has no animation.
        const isInitialSortFromBarRacing = payload && payload.type === 'changeAxisOrder' && payload.isInitSort;

        if (!isInitialSortFromBarRacing) {
            graphic.groupTransition(oldAxisGroup, this._axisGroup, axisModel);
        }

        super.render(axisModel, ecModel, api, payload);
    }

    remove() {
        rectCoordAxisHandleRemove(this);
    }
}

interface AxisElementBuilder {
    (
        axisView: CartesianAxisView,
        axisGroup: graphic.Group,
        axisModel: CartesianAxisModel,
        gridModel: GridModel,
        api: ExtensionAPI
    ): void
}

const axisElementBuilders: Record<typeof selfBuilderAttrs[number], AxisElementBuilder> = {

    splitLine(axisView, axisGroup, axisModel, gridModel, api) {
        const axis = axisModel.axis;

        if (axis.scale.isBlank()) {
            return;
        }

        const splitLineModel = axisModel.getModel('splitLine');
        const lineStyleModel = splitLineModel.getModel('lineStyle');
        let lineColors = lineStyleModel.get('color');
        const showMinLine = splitLineModel.get('showMinLine') !== false;
        const showMaxLine = splitLineModel.get('showMaxLine') !== false;

        lineColors = zrUtil.isArray(lineColors) ? lineColors : [lineColors];

        const gridRect = gridModel.coordinateSystem.getRect();
        const isHorizontal = axis.isHorizontal();

        let lineCount = 0;

        const ticksCoords = axis.getTicksCoords({
            tickModel: splitLineModel,
            breakTicks: 'none',
            pruneByBreak: 'preserve_extent_bound',
        });

        const p1 = [];
        const p2 = [];

        const lineStyle = lineStyleModel.getLineStyle();
        for (let i = 0; i < ticksCoords.length; i++) {
            const tickCoord = axis.toGlobalCoord(ticksCoords[i].coord);

            if ((i === 0 && !showMinLine) || (i === ticksCoords.length - 1 && !showMaxLine)) {
                continue;
            }

            const tickValue = ticksCoords[i].tickValue;

            if (isHorizontal) {
                p1[0] = tickCoord;
                p1[1] = gridRect.y;
                p2[0] = tickCoord;
                p2[1] = gridRect.y + gridRect.height;
            }
            else {
                p1[0] = gridRect.x;
                p1[1] = tickCoord;
                p2[0] = gridRect.x + gridRect.width;
                p2[1] = tickCoord;
            }

            const colorIndex = (lineCount++) % lineColors.length;
            const line = new graphic.Line({
                anid: tickValue != null ? 'line_' + tickValue : null,
                autoBatch: true,
                shape: {
                    x1: p1[0],
                    y1: p1[1],
                    x2: p2[0],
                    y2: p2[1]
                },
                style: zrUtil.defaults({
                    stroke: lineColors[colorIndex]
                }, lineStyle),
                silent: true
            });
            graphic.subPixelOptimizeLine(line.shape, lineStyle.lineWidth);
            axisGroup.add(line);
        }
    },

    minorSplitLine(axisView, axisGroup, axisModel, gridModel, api) {
        const axis = axisModel.axis;

        const minorSplitLineModel = axisModel.getModel('minorSplitLine');
        const lineStyleModel = minorSplitLineModel.getModel('lineStyle');

        const gridRect = gridModel.coordinateSystem.getRect();
        const isHorizontal = axis.isHorizontal();

        const minorTicksCoords = axis.getMinorTicksCoords();
        if (!minorTicksCoords.length) {
            return;
        }
        const p1 = [];
        const p2 = [];

        const lineStyle = lineStyleModel.getLineStyle();

        for (let i = 0; i < minorTicksCoords.length; i++) {
            for (let k = 0; k < minorTicksCoords[i].length; k++) {
                const tickCoord = axis.toGlobalCoord(minorTicksCoords[i][k].coord);

                if (isHorizontal) {
                    p1[0] = tickCoord;
                    p1[1] = gridRect.y;
                    p2[0] = tickCoord;
                    p2[1] = gridRect.y + gridRect.height;
                }
                else {
                    p1[0] = gridRect.x;
                    p1[1] = tickCoord;
                    p2[0] = gridRect.x + gridRect.width;
                    p2[1] = tickCoord;
                }

                const line = new graphic.Line({
                    anid: 'minor_line_' + minorTicksCoords[i][k].tickValue,
                    autoBatch: true,
                    shape: {
                        x1: p1[0],
                        y1: p1[1],
                        x2: p2[0],
                        y2: p2[1]
                    },
                    style: lineStyle,
                    silent: true
                });
                graphic.subPixelOptimizeLine(line.shape, lineStyle.lineWidth);
                axisGroup.add(line);
            }
        }
    },

    splitArea(axisView, axisGroup, axisModel, gridModel, api) {
        rectCoordAxisBuildSplitArea(axisView, axisGroup, axisModel, gridModel);
    },

    breakArea(axisView, axisGroup, axisModel, gridModel, api) {
        const axisBreakHelper = getAxisBreakHelper();
        const scale = axisModel.axis.scale;
        if (axisBreakHelper && scale.type !== 'ordinal') {
            axisBreakHelper.rectCoordBuildBreakAxis(
                axisGroup, axisView, axisModel, gridModel.coordinateSystem.getRect(), api
            );
        }
    }
};

export class CartesianXAxisView extends CartesianAxisView {
    static type = 'xAxis';
    type = CartesianXAxisView.type;
}
export class CartesianYAxisView extends CartesianAxisView {
    static type = 'yAxis';
    type = CartesianXAxisView.type;
}

export default CartesianAxisView;<|MERGE_RESOLUTION|>--- conflicted
+++ resolved
@@ -27,11 +27,7 @@
 import CartesianAxisModel from '../../coord/cartesian/AxisModel';
 import GridModel from '../../coord/cartesian/GridModel';
 import { Payload } from '../../util/types';
-<<<<<<< HEAD
-=======
-import { isIntervalOrLogScale } from '../../scale/helper';
 import { getAxisBreakHelper } from './axisBreakHelper';
->>>>>>> 2b0bd9a7
 
 const axisBuilderAttrs = {
     axisLine: true,
@@ -69,35 +65,14 @@
 
         const gridModel = axisModel.getCoordSysModel();
 
-<<<<<<< HEAD
         const grid = gridModel.coordinateSystem;
         this._axisGroup.add(cartesianAxisHelper.buildCartesianAxisViewCommonPart(
             axisBuilderAttrs,
             grid.getRect(),
             grid.getCartesians(),
-            axisModel
+            axisModel,
+            api
         ));
-=======
-        const layout = cartesianAxisHelper.layout(gridModel, axisModel);
-
-        const axisBuilder = new AxisBuilder(axisModel, api, zrUtil.extend({
-            handleAutoShown(elementType) {
-                const cartesians = gridModel.coordinateSystem.getCartesians();
-                for (let i = 0; i < cartesians.length; i++) {
-                    if (isIntervalOrLogScale(cartesians[i].getOtherAxis(axisModel.axis).scale)) {
-                        // Still show axis tick or axisLine if other axis is value / log
-                        return true;
-                    }
-                }
-                // Not show axisTick or axisLine if other axis is category / time
-                return false;
-            }
-        } as AxisBuilderCfg, layout));
-
-        zrUtil.each(axisBuilderAttrs, axisBuilder.add, axisBuilder);
-
-        this._axisGroup.add(axisBuilder.getGroup());
->>>>>>> 2b0bd9a7
 
         zrUtil.each(selfBuilderAttrs, function (name) {
             if (axisModel.get([name, 'show'])) {
