/*
* Licensed to the Apache Software Foundation (ASF) under one
* or more contributor license agreements.  See the NOTICE file
* distributed with this work for additional information
* regarding copyright ownership.  The ASF licenses this file
* to you under the Apache License, Version 2.0 (the
* "License"); you may not use this file except in compliance
* with the License.  You may obtain a copy of the License at
*
*   http://www.apache.org/licenses/LICENSE-2.0
*
* Unless required by applicable law or agreed to in writing,
* software distributed under the License is distributed on an
* "AS IS" BASIS, WITHOUT WARRANTIES OR CONDITIONS OF ANY
* KIND, either express or implied.  See the License for the
* specific language governing permissions and limitations
* under the License.
*/

import { bind, each, isFunction, isString, indexOf } from 'zrender/src/core/util';
import * as eventTool from 'zrender/src/core/event';
import * as graphic from '../../util/graphic';
import * as throttle from '../../util/throttle';
import DataZoomView from './DataZoomView';
import { linearMap, asc, parsePercent } from '../../util/number';
import * as layout from '../../util/layout';
import sliderMove from '../helper/sliderMove';
import GlobalModel from '../../model/Global';
import ExtensionAPI from '../../core/ExtensionAPI';
import {
    LayoutOrient, Payload, ZRTextVerticalAlign, ZRTextAlign, ZRElementEvent, ParsedValue
} from '../../util/types';
import SliderZoomModel from './SliderZoomModel';
import { RectLike } from 'zrender/src/core/BoundingRect';
import Axis from '../../coord/Axis';
import SeriesModel from '../../model/Series';
import { AxisBaseModel } from '../../coord/AxisBaseModel';
import { getAxisMainType, collectReferCoordSysModelInfo } from './helper';
import { enableHoverEmphasis } from '../../util/states';
import { createSymbol, symbolBuildProxies } from '../../util/symbol';
import { deprecateLog } from '../../util/log';
import { PointLike } from 'zrender/src/core/Point';
import Displayable from 'zrender/src/graphic/Displayable';
import { createTextStyle } from '../../label/labelStyle';
import SeriesData from '../../data/SeriesData';
import tokens from '../../visual/tokens';

const Rect = graphic.Rect;

// Constants
const DEFAULT_FRAME_BORDER_WIDTH = 1;
const DEFAULT_FILLER_SIZE = 30;
const DEFAULT_MOVE_HANDLE_SIZE = 7;
const HORIZONTAL = 'horizontal';
const VERTICAL = 'vertical';
const LABEL_GAP = 5;
const SHOW_DATA_SHADOW_SERIES_TYPE = ['line', 'bar', 'candlestick', 'scatter'];

const REALTIME_ANIMATION_CONFIG = {
    easing: 'cubicOut',
    duration: 100,
    delay: 0
} as const;

// const NORMAL_ANIMATION_CONFIG = {
//     easing: 'cubicInOut',
//     duration: 200
// } as const;


interface Displayables {
    sliderGroup: graphic.Group;
    handles: [graphic.Path, graphic.Path];
    handleLabels: [graphic.Text, graphic.Text];
    dataShadowSegs: graphic.Group[];
    filler: graphic.Rect;

    brushRect: graphic.Rect;

    moveHandle: graphic.Rect;
    moveHandleIcon: graphic.Path;
    // invisible move zone.
    moveZone: graphic.Rect;
}
class SliderZoomView extends DataZoomView {
    static type = 'dataZoom.slider';
    type = SliderZoomView.type;

    dataZoomModel: SliderZoomModel;

    private _displayables = {} as Displayables;

    private _orient: LayoutOrient;

    private _range: number[];

    /**
     * [coord of the first handle, coord of the second handle]
     */
    private _handleEnds: number[];

    /**
     * [length, thick]
     */
    private _size: number[];

    private _handleWidth: number;

    private _handleHeight: number;

    private _location: PointLike;

    private _brushStart: PointLike;
    private _brushStartTime: number;

    private _dragging: boolean;

    private _brushing: boolean;

    private _dataShadowInfo: {
        thisAxis: Axis
        series: SeriesModel
        thisDim: string
        otherDim: string
        otherAxisInverse: boolean
    };

    // Cached raw data. Avoid rendering data shadow multiple times.
    private _shadowData: SeriesData;
    private _shadowDim: string;
    private _shadowSize: number[];
    private _shadowPolygonPts: number[][];
    private _shadowPolylinePts: number[][];

    init(ecModel: GlobalModel, api: ExtensionAPI) {
        this.api = api;

        // A unique handler for each dataZoom component
        this._onBrush = bind(this._onBrush, this);
        this._onBrushEnd = bind(this._onBrushEnd, this);
    }

    render(
        dataZoomModel: SliderZoomModel,
        ecModel: GlobalModel,
        api: ExtensionAPI,
        payload: Payload & {
            from: string
            type: string
        }
    ) {
        super.render.apply(this, arguments as any);

        throttle.createOrUpdate(
            this,
            '_dispatchZoomAction',
            dataZoomModel.get('throttle'),
            'fixRate'
        );

        this._orient = dataZoomModel.getOrient();

        if (dataZoomModel.get('show') === false) {
            this.group.removeAll();
            return;
        }

        if (dataZoomModel.noTarget()) {
            this._clear();
            this.group.removeAll();
            return;
        }

        // Notice: this._resetInterval() should not be executed when payload.type
        // is 'dataZoom', origin this._range should be maintained, otherwise 'pan'
        // or 'zoom' info will be missed because of 'throttle' of this.dispatchAction,
        if (!payload || payload.type !== 'dataZoom' || payload.from !== this.uid) {
            this._buildView();
        }

        this._updateView();
    }

    dispose() {
        this._clear();
        super.dispose.apply(this, arguments as any);
    }

    private _clear() {
        throttle.clear(this, '_dispatchZoomAction');

        const zr = this.api.getZr();
        zr.off('mousemove', this._onBrush);
        zr.off('mouseup', this._onBrushEnd);
    }

    private _buildView() {
        const thisGroup = this.group;

        thisGroup.removeAll();

        this._brushing = false;
        this._displayables.brushRect = null;

        this._resetLocation();
        this._resetInterval();

        const barGroup = this._displayables.sliderGroup = new graphic.Group();

        this._renderBackground();

        this._renderHandle();

        this._renderDataShadow();

        thisGroup.add(barGroup);

        this._positionGroup();
    }

    private _resetLocation() {
        const dataZoomModel = this.dataZoomModel;
        const api = this.api;
        const showMoveHandle = dataZoomModel.get('brushSelect');
        const moveHandleSize = showMoveHandle ? DEFAULT_MOVE_HANDLE_SIZE : 0;

        const refContainer = layout.createBoxLayoutReference(dataZoomModel, api).refContainer;

        // If some of x/y/width/height are not specified,
        // auto-adapt according to target grid.
        const coordRect = this._findCoordRect();
<<<<<<< HEAD
=======
        const ecSize = { width: api.getWidth(), height: api.getHeight() };
        const edgeGap = dataZoomModel.get('defaultLocationEdgeGap', true) || 0;
>>>>>>> 90038733
        // Default align by coordinate system rect.
        const positionInfo = this._orient === HORIZONTAL
            ? {
                // Why using 'right', because right should be used in vertical,
                // and it is better to be consistent for dealing with position param merge.
<<<<<<< HEAD
                right: refContainer.width - coordRect.x - coordRect.width,
                top: (refContainer.height - DEFAULT_FILLER_SIZE - DEFAULT_LOCATION_EDGE_GAP - moveHandleSize),
=======
                right: ecSize.width - coordRect.x - coordRect.width,
                top: (ecSize.height - DEFAULT_FILLER_SIZE - edgeGap - moveHandleSize),
>>>>>>> 90038733
                width: coordRect.width,
                height: DEFAULT_FILLER_SIZE
            }
            : { // vertical
                right: edgeGap,
                top: coordRect.y,
                width: DEFAULT_FILLER_SIZE,
                height: coordRect.height
            };

        // Do not write back to option and replace value 'ph', because
        // the 'ph' value should be recalculated when resize.
        const layoutParams = layout.getLayoutParams(dataZoomModel.option);

        // Replace the placeholder value.
        each(['right', 'top', 'width', 'height'] as const, function (name) {
            if (layoutParams[name] === 'ph') {
                layoutParams[name] = positionInfo[name];
            }
        });

        const layoutRect = layout.getLayoutRect(
            layoutParams,
            refContainer
        );

        this._location = { x: layoutRect.x, y: layoutRect.y };
        this._size = [layoutRect.width, layoutRect.height];
        this._orient === VERTICAL && this._size.reverse();
    }

    private _positionGroup() {
        const thisGroup = this.group;
        const location = this._location;
        const orient = this._orient;

        // Just use the first axis to determine mapping.
        const targetAxisModel = this.dataZoomModel.getFirstTargetAxisModel();
        const inverse = targetAxisModel && targetAxisModel.get('inverse');

        const sliderGroup = this._displayables.sliderGroup;
        const otherAxisInverse = (this._dataShadowInfo || {}).otherAxisInverse;

        // Transform barGroup.
        sliderGroup.attr(
            (orient === HORIZONTAL && !inverse)
            ? {scaleY: otherAxisInverse ? 1 : -1, scaleX: 1 }
            : (orient === HORIZONTAL && inverse)
            ? {scaleY: otherAxisInverse ? 1 : -1, scaleX: -1 }
            : (orient === VERTICAL && !inverse)
            ? {scaleY: otherAxisInverse ? -1 : 1, scaleX: 1, rotation: Math.PI / 2}
            // Don't use Math.PI, considering shadow direction.
            : {scaleY: otherAxisInverse ? -1 : 1, scaleX: -1, rotation: Math.PI / 2}
        );

        // Position barGroup
        const rect = thisGroup.getBoundingRect([sliderGroup]);
        thisGroup.x = location.x - rect.x;
        thisGroup.y = location.y - rect.y;
        thisGroup.markRedraw();
    }

    private _getViewExtent() {
        return [0, this._size[0]];
    }

    private _renderBackground() {
        const dataZoomModel = this.dataZoomModel;
        const size = this._size;
        const barGroup = this._displayables.sliderGroup;
        const brushSelect = dataZoomModel.get('brushSelect');

        barGroup.add(new Rect({
            silent: true,
            shape: {
                x: 0, y: 0, width: size[0], height: size[1]
            },
            style: {
                fill: dataZoomModel.get('backgroundColor')
            },
            z2: -40
        }));

        // Click panel, over shadow, below handles.
        const clickPanel = new Rect({
            shape: {
                x: 0, y: 0, width: size[0], height: size[1]
            },
            style: {
                fill: 'transparent'
            },
            z2: 0,
            onclick: bind(this._onClickPanel, this)
        });

        const zr = this.api.getZr();
        if (brushSelect) {
            clickPanel.on('mousedown', this._onBrushStart, this);
            clickPanel.cursor = 'crosshair';

            zr.on('mousemove', this._onBrush);
            zr.on('mouseup', this._onBrushEnd);
        }
        else {
            zr.off('mousemove', this._onBrush);
            zr.off('mouseup', this._onBrushEnd);
        }

        barGroup.add(clickPanel);
    }

    private _renderDataShadow() {
        const info = this._dataShadowInfo = this._prepareDataShadowInfo();

        this._displayables.dataShadowSegs = [];

        if (!info) {
            return;
        }

        const size = this._size;
        const oldSize = this._shadowSize || [];
        const seriesModel = info.series;
        const data = seriesModel.getRawData();
        const candlestickDim = seriesModel.getShadowDim && seriesModel.getShadowDim();
        const otherDim: string = candlestickDim && data.getDimensionInfo(candlestickDim)
            ? seriesModel.getShadowDim() // @see candlestick
            : info.otherDim;

        if (otherDim == null) {
            return;
        }

        let polygonPts = this._shadowPolygonPts;
        let polylinePts = this._shadowPolylinePts;
        // Not re-render if data doesn't change.
        if (
            data !== this._shadowData || otherDim !== this._shadowDim
            || size[0] !== oldSize[0] || size[1] !== oldSize[1]
        ) {
            const thisDataExtent = data.getDataExtent(info.thisDim);
            let otherDataExtent = data.getDataExtent(otherDim);
            // Nice extent.
            const otherOffset = (otherDataExtent[1] - otherDataExtent[0]) * 0.3;
            otherDataExtent = [
                otherDataExtent[0] - otherOffset,
                otherDataExtent[1] + otherOffset
            ];
            const otherShadowExtent = [0, size[1]];
            const thisShadowExtent = [0, size[0]];

            const areaPoints = [[size[0], 0], [0, 0]];
            const linePoints: number[][] = [];
            const step = thisShadowExtent[1] / (data.count() - 1);
            const normalizationConstant = size[0] / (thisDataExtent[1] - thisDataExtent[0]);
            const isTimeAxis = info.thisAxis.type === 'time';
            let thisCoord = -step;

            // Optimize for large data shadow
            const stride = Math.round(data.count() / size[0]);
            let lastIsEmpty: boolean;

            data.each([info.thisDim, otherDim], function (thisValue: ParsedValue, otherValue: ParsedValue, index) {
                if (stride > 0 && (index % stride)) {
                    if (!isTimeAxis) {
                        thisCoord += step;
                    }
                    return;
                }

                thisCoord = isTimeAxis
                    ? (+thisValue - thisDataExtent[0]) * normalizationConstant
                    : thisCoord + step;

                // FIXME
                // Should consider axis.min/axis.max when drawing dataShadow.

                // FIXME
                // 应该使用统一的空判断？还是在list里进行空判断？
                const isEmpty = otherValue == null || isNaN(otherValue as number) || otherValue === '';
                // See #4235.
                const otherCoord = isEmpty
                    ? 0 : linearMap(otherValue as number, otherDataExtent, otherShadowExtent, true);

                // Attempt to draw data shadow precisely when there are empty value.
                if (isEmpty && !lastIsEmpty && index) {
                    areaPoints.push([areaPoints[areaPoints.length - 1][0], 0]);
                    linePoints.push([linePoints[linePoints.length - 1][0], 0]);
                }
                else if (!isEmpty && lastIsEmpty) {
                    areaPoints.push([thisCoord, 0]);
                    linePoints.push([thisCoord, 0]);
                }

                areaPoints.push([thisCoord, otherCoord]);
                linePoints.push([thisCoord, otherCoord]);

                lastIsEmpty = isEmpty;
            });

            polygonPts = this._shadowPolygonPts = areaPoints;
            polylinePts = this._shadowPolylinePts = linePoints;

        }
        this._shadowData = data;
        this._shadowDim = otherDim;
        this._shadowSize = [size[0], size[1]];

        const dataZoomModel = this.dataZoomModel;

        function createDataShadowGroup(isSelectedArea?: boolean) {
            const model = dataZoomModel.getModel(isSelectedArea ? 'selectedDataBackground' : 'dataBackground');
            const group = new graphic.Group();
            const polygon = new graphic.Polygon({
                shape: { points: polygonPts },
                segmentIgnoreThreshold: 1,
                style: model.getModel('areaStyle').getAreaStyle(),
                silent: true,
                z2: -20
            });
            const polyline = new graphic.Polyline({
                shape: { points: polylinePts },
                segmentIgnoreThreshold: 1,
                style: model.getModel('lineStyle').getLineStyle(),
                silent: true,
                z2: -19
            });
            group.add(polygon);
            group.add(polyline);
            return group;
        }

        // let dataBackgroundModel = dataZoomModel.getModel('dataBackground');
        for (let i = 0; i < 3; i++) {
            const group = createDataShadowGroup(i === 1);
            this._displayables.sliderGroup.add(group);
            this._displayables.dataShadowSegs.push(group);
        }
    }

    private _prepareDataShadowInfo() {
        const dataZoomModel = this.dataZoomModel;
        const showDataShadow = dataZoomModel.get('showDataShadow');

        if (showDataShadow === false) {
            return;
        }

        // Find a representative series.
        let result: SliderZoomView['_dataShadowInfo'];
        const ecModel = this.ecModel;

        dataZoomModel.eachTargetAxis(function (axisDim, axisIndex) {
            const seriesModels = dataZoomModel
                .getAxisProxy(axisDim, axisIndex)
                .getTargetSeriesModels();

            each(seriesModels, function (seriesModel) {
                if (result) {
                    return;
                }

                if (showDataShadow !== true && indexOf(
                    SHOW_DATA_SHADOW_SERIES_TYPE, seriesModel.get('type')
                ) < 0
                ) {
                    return;
                }

                const thisAxis = (
                    ecModel.getComponent(getAxisMainType(axisDim), axisIndex) as AxisBaseModel
                ).axis;
                let otherDim = getOtherDim(axisDim);
                let otherAxisInverse;
                const coordSys = seriesModel.coordinateSystem;

                if (otherDim != null && coordSys.getOtherAxis) {
                    otherAxisInverse = coordSys.getOtherAxis(thisAxis).inverse;
                }

                otherDim = seriesModel.getData().mapDimension(otherDim);

                result = {
                    thisAxis: thisAxis,
                    series: seriesModel,
                    thisDim: axisDim,
                    otherDim: otherDim,
                    otherAxisInverse: otherAxisInverse
                };

            }, this);

        }, this);

        return result;
    }

    private _renderHandle() {
        const thisGroup = this.group;
        const displayables = this._displayables;
        const handles: [graphic.Path, graphic.Path] = displayables.handles = [null, null];
        const handleLabels: [graphic.Text, graphic.Text] = displayables.handleLabels = [null, null];
        const sliderGroup = this._displayables.sliderGroup;
        const size = this._size;
        const dataZoomModel = this.dataZoomModel;
        const api = this.api;

        const borderRadius = dataZoomModel.get('borderRadius') || 0;

        const brushSelect = dataZoomModel.get('brushSelect');

        const filler = displayables.filler = new Rect({
            silent: brushSelect,
            style: {
                fill: dataZoomModel.get('fillerColor')
            },
            textConfig: {
                position: 'inside'
            }
        });

        sliderGroup.add(filler);

        // Frame border.
        sliderGroup.add(new Rect({
            silent: true,
            subPixelOptimize: true,
            shape: {
                x: 0,
                y: 0,
                width: size[0],
                height: size[1],
                r: borderRadius
            },
            style: {
                // deprecated option
                stroke: dataZoomModel.get('dataBackgroundColor' as any)
                    || dataZoomModel.get('borderColor'),
                lineWidth: DEFAULT_FRAME_BORDER_WIDTH,
                fill: tokens.color.transparent
            }
        }));

        // Left and right handle to resize
        each([0, 1] as const, function (handleIndex) {
            let iconStr = dataZoomModel.get('handleIcon');
            if (
                !symbolBuildProxies[iconStr]
                && iconStr.indexOf('path://') < 0
                && iconStr.indexOf('image://') < 0
            ) {
                // Compatitable with the old icon parsers. Which can use a path string without path://
                iconStr = 'path://' + iconStr;
                if (__DEV__) {
                    deprecateLog('handleIcon now needs \'path://\' prefix when using a path string');
                }
            }
            const path = createSymbol(
                iconStr,
                -1, 0, 2, 2, null, true
            ) as graphic.Path;
            path.attr({
                cursor: getCursor(this._orient),
                draggable: true,
                drift: bind(this._onDragMove, this, handleIndex),
                ondragend: bind(this._onDragEnd, this),
                onmouseover: bind(this._showDataInfo, this, true),
                onmouseout: bind(this._showDataInfo, this, false),
                z2: 5
            });

            const bRect = path.getBoundingRect();
            const handleSize = dataZoomModel.get('handleSize');

            this._handleHeight = parsePercent(handleSize, this._size[1]);
            this._handleWidth = bRect.width / bRect.height * this._handleHeight;

            path.setStyle(dataZoomModel.getModel('handleStyle').getItemStyle());
            path.style.strokeNoScale = true;
            path.rectHover = true;

            path.ensureState('emphasis').style = dataZoomModel.getModel(['emphasis', 'handleStyle']).getItemStyle();
            enableHoverEmphasis(path);

            const handleColor = dataZoomModel.get('handleColor' as any); // deprecated option
            // Compatitable with previous version
            if (handleColor != null) {
                path.style.fill = handleColor;
            }

            sliderGroup.add(handles[handleIndex] = path);

            const textStyleModel = dataZoomModel.getModel('textStyle');
            const handleLabel = dataZoomModel.get('handleLabel') || {};
            const handleLabelShow = handleLabel.show || false;

            thisGroup.add(
                handleLabels[handleIndex] = new graphic.Text({
                silent: true,
                invisible: !handleLabelShow,
                style: createTextStyle(textStyleModel, {
                    x: 0, y: 0, text: '',
                    verticalAlign: 'middle',
                    align: 'center',
                    fill: textStyleModel.getTextColor(),
                    font: textStyleModel.getFont()
                }),
                z2: 10
            }));

        }, this);

        // Handle to move. Only visible when brushSelect is set true.
        let actualMoveZone: Displayable = filler;
        if (brushSelect) {
            const moveHandleHeight = parsePercent(dataZoomModel.get('moveHandleSize'), size[1]);
            const moveHandle = displayables.moveHandle = new graphic.Rect({
                style: dataZoomModel.getModel('moveHandleStyle').getItemStyle(),
                silent: true,
                shape: {
                    r: [0, 0, 2, 2],
                    y: size[1] - 0.5,
                    height: moveHandleHeight
                }
            });
            const iconSize = moveHandleHeight * 0.8;
            const moveHandleIcon = displayables.moveHandleIcon = createSymbol(
                dataZoomModel.get('moveHandleIcon'),
                -iconSize / 2, -iconSize / 2, iconSize, iconSize,
                tokens.color.neutral00,
                true
            );
            moveHandleIcon.silent = true;
            moveHandleIcon.y = size[1] + moveHandleHeight / 2 - 0.5;

            moveHandle.ensureState('emphasis').style = dataZoomModel.getModel(
                ['emphasis', 'moveHandleStyle']
            ).getItemStyle();

            const moveZoneExpandSize = Math.min(size[1] / 2, Math.max(moveHandleHeight, 10));
            actualMoveZone = displayables.moveZone = new graphic.Rect({
                invisible: true,
                shape: {
                    y: size[1] - moveZoneExpandSize,
                    height: moveHandleHeight + moveZoneExpandSize
                }
            });

            actualMoveZone.on('mouseover', () => {
                api.enterEmphasis(moveHandle);
            })
                .on('mouseout', () => {
                    api.leaveEmphasis(moveHandle);
                });

            sliderGroup.add(moveHandle);
            sliderGroup.add(moveHandleIcon);
            sliderGroup.add(actualMoveZone);
        }

        actualMoveZone.attr({
            draggable: true,
            cursor: 'default',
            drift: bind(this._onDragMove, this, 'all'),
            ondragstart: bind(this._showDataInfo, this, true),
            ondragend: bind(this._onDragEnd, this),
            onmouseover: bind(this._showDataInfo, this, true),
            onmouseout: bind(this._showDataInfo, this, false)
        });
    }

    private _resetInterval() {
        const range = this._range = this.dataZoomModel.getPercentRange();
        const viewExtent = this._getViewExtent();

        this._handleEnds = [
            linearMap(range[0], [0, 100], viewExtent, true),
            linearMap(range[1], [0, 100], viewExtent, true)
        ];
    }

    private _updateInterval(handleIndex: 0 | 1 | 'all', delta: number): boolean {
        const dataZoomModel = this.dataZoomModel;
        const handleEnds = this._handleEnds;
        const viewExtend = this._getViewExtent();
        const minMaxSpan = dataZoomModel.findRepresentativeAxisProxy().getMinMaxSpan();
        const percentExtent = [0, 100];

        sliderMove(
            delta,
            handleEnds,
            viewExtend,
            dataZoomModel.get('zoomLock') ? 'all' : handleIndex,
            minMaxSpan.minSpan != null
                ? linearMap(minMaxSpan.minSpan, percentExtent, viewExtend, true) : null,
            minMaxSpan.maxSpan != null
                ? linearMap(minMaxSpan.maxSpan, percentExtent, viewExtend, true) : null
        );

        const lastRange = this._range;
        const range = this._range = asc([
            linearMap(handleEnds[0], viewExtend, percentExtent, true),
            linearMap(handleEnds[1], viewExtend, percentExtent, true)
        ]);

        return !lastRange || lastRange[0] !== range[0] || lastRange[1] !== range[1];
    }

    private _updateView(nonRealtime?: boolean) {
        const displaybles = this._displayables;
        const handleEnds = this._handleEnds;
        const handleInterval = asc(handleEnds.slice());
        const size = this._size;

        each([0, 1] as const, function (handleIndex) {
            // Handles
            const handle = displaybles.handles[handleIndex];
            const handleHeight = this._handleHeight;
            (handle as graphic.Path).attr({
                scaleX: handleHeight / 2,
                scaleY: handleHeight / 2,
                // This is a trick, by adding an extra tiny offset to let the default handle's end point align to the drag window.
                // NOTE: It may affect some custom shapes a bit. But we prefer to have better result by default.
                x: handleEnds[handleIndex] + (handleIndex ? -1 : 1),
                y: size[1] / 2 - handleHeight / 2
            });
        }, this);

        // Filler
        displaybles.filler.setShape({
            x: handleInterval[0],
            y: 0,
            width: handleInterval[1] - handleInterval[0],
            height: size[1]
        });

        const viewExtent = {
            x: handleInterval[0],
            width: handleInterval[1] - handleInterval[0]
        };
        // Move handle
        if (displaybles.moveHandle) {
            displaybles.moveHandle.setShape(viewExtent);
            displaybles.moveZone.setShape(viewExtent);
            // Force update path on the invisible object
            displaybles.moveZone.getBoundingRect();
            displaybles.moveHandleIcon && displaybles.moveHandleIcon.attr('x', viewExtent.x + viewExtent.width / 2);
        }

        // update clip path of shadow.
        const dataShadowSegs = displaybles.dataShadowSegs;
        const segIntervals = [0, handleInterval[0], handleInterval[1], size[0]];

        for (let i = 0; i < dataShadowSegs.length; i++) {
            const segGroup = dataShadowSegs[i];
            let clipPath = segGroup.getClipPath();
            if (!clipPath) {
                clipPath = new graphic.Rect();
                segGroup.setClipPath(clipPath);
            }
            clipPath.setShape({
                x: segIntervals[i],
                y: 0,
                width: segIntervals[i + 1] - segIntervals[i],
                height: size[1]
            });
        }

        this._updateDataInfo(nonRealtime);
    }

    private _updateDataInfo(nonRealtime?: boolean) {
        const dataZoomModel = this.dataZoomModel;
        const displaybles = this._displayables;
        const handleLabels = displaybles.handleLabels;
        const orient = this._orient;
        let labelTexts = ['', ''];

        // FIXME
        // date型，支持formatter，autoformatter（ec2 date.getAutoFormatter）
        if (dataZoomModel.get('showDetail')) {
            const axisProxy = dataZoomModel.findRepresentativeAxisProxy();

            if (axisProxy) {
                const axis = axisProxy.getAxisModel().axis;
                const range = this._range;

                const dataInterval = nonRealtime
                    // See #4434, data and axis are not processed and reset yet in non-realtime mode.
                    ? axisProxy.calculateDataWindow({
                        start: range[0], end: range[1]
                    }).valueWindow
                    : axisProxy.getDataValueWindow();

                labelTexts = [
                    this._formatLabel(dataInterval[0], axis),
                    this._formatLabel(dataInterval[1], axis)
                ];
            }
        }

        const orderedHandleEnds = asc(this._handleEnds.slice());

        setLabel.call(this, 0);
        setLabel.call(this, 1);

        function setLabel(this: SliderZoomView, handleIndex: 0 | 1) {
            // Label
            // Text should not transform by barGroup.
            // Ignore handlers transform
            const barTransform = graphic.getTransform(
                displaybles.handles[handleIndex].parent, this.group
            );
            const direction = graphic.transformDirection(
                handleIndex === 0 ? 'right' : 'left', barTransform
            );
            const offset = this._handleWidth / 2 + LABEL_GAP;
            const textPoint = graphic.applyTransform(
                [
                    orderedHandleEnds[handleIndex] + (handleIndex === 0 ? -offset : offset),
                    this._size[1] / 2
                ],
                barTransform
            );
            handleLabels[handleIndex].setStyle({
                x: textPoint[0],
                y: textPoint[1],
                verticalAlign: orient === HORIZONTAL ? 'middle' : direction as ZRTextVerticalAlign,
                align: orient === HORIZONTAL ? direction as ZRTextAlign : 'center',
                text: labelTexts[handleIndex]
            });
        }
    }

    private _formatLabel(value: ParsedValue, axis: Axis) {
        const dataZoomModel = this.dataZoomModel;
        const labelFormatter = dataZoomModel.get('labelFormatter');

        let labelPrecision = dataZoomModel.get('labelPrecision');
        if (labelPrecision == null || labelPrecision === 'auto') {
            labelPrecision = axis.getPixelPrecision();
        }

        const valueStr = (value == null || isNaN(value as number))
            ? ''
            // FIXME Glue code
            : (axis.type === 'category' || axis.type === 'time')
                ? axis.scale.getLabel({
                    value: Math.round(value as number)
                })
                // param of toFixed should less then 20.
                : (value as number).toFixed(Math.min(labelPrecision as number, 20));

        return isFunction(labelFormatter)
            ? labelFormatter(value as number, valueStr)
            : isString(labelFormatter)
                ? labelFormatter.replace('{value}', valueStr)
                : valueStr;
    }

    /**
     * @param isEmphasis true: show, false: hide
     */
    private _showDataInfo(isEmphasis?: boolean) {
        const handleLabel = this.dataZoomModel.get('handleLabel') || {};
        const normalShow = handleLabel.show || false;
        const emphasisHandleLabel = this.dataZoomModel.getModel(['emphasis', 'handleLabel']);
        const emphasisShow = emphasisHandleLabel.get('show') || false;
        // Dragging is considered as emphasis, unless emphasisShow is false
        const toShow = (isEmphasis || this._dragging)
            ? emphasisShow
            : normalShow;
        const displayables = this._displayables;
        const handleLabels = displayables.handleLabels;
        handleLabels[0].attr('invisible', !toShow);
        handleLabels[1].attr('invisible', !toShow);

        // Highlight move handle
        displayables.moveHandle
            && this.api[toShow ? 'enterEmphasis' : 'leaveEmphasis'](displayables.moveHandle, 1);
    }

    private _onDragMove(handleIndex: 0 | 1 | 'all', dx: number, dy: number, event: ZRElementEvent) {
        this._dragging = true;

        // For mobile device, prevent screen slider on the button.
        eventTool.stop(event.event);

        // Transform dx, dy to bar coordination.
        const barTransform = this._displayables.sliderGroup.getLocalTransform();
        const vertex = graphic.applyTransform([dx, dy], barTransform, true);

        const changed = this._updateInterval(handleIndex, vertex[0]);

        const realtime = this.dataZoomModel.get('realtime');

        this._updateView(!realtime);

        // Avoid dispatch dataZoom repeatly but range not changed,
        // which cause bad visual effect when progressive enabled.
        changed && realtime && this._dispatchZoomAction(true);
    }

    private _onDragEnd() {
        this._dragging = false;
        this._showDataInfo(false);

        // While in realtime mode and stream mode, dispatch action when
        // drag end will cause the whole view rerender, which is unnecessary.
        const realtime = this.dataZoomModel.get('realtime');
        !realtime && this._dispatchZoomAction(false);
    }

    private _onClickPanel(e: ZRElementEvent) {
        const size = this._size;
        const localPoint = this._displayables.sliderGroup.transformCoordToLocal(e.offsetX, e.offsetY);

        if (localPoint[0] < 0 || localPoint[0] > size[0]
            || localPoint[1] < 0 || localPoint[1] > size[1]
        ) {
            return;
        }

        const handleEnds = this._handleEnds;
        const center = (handleEnds[0] + handleEnds[1]) / 2;

        const changed = this._updateInterval('all', localPoint[0] - center);
        this._updateView();
        changed && this._dispatchZoomAction(false);
    }

    private _onBrushStart(e: ZRElementEvent) {
        const x = e.offsetX;
        const y = e.offsetY;
        this._brushStart = new graphic.Point(x, y);

        this._brushing = true;

        this._brushStartTime = +new Date();
        // this._updateBrushRect(x, y);
    }

    private _onBrushEnd(e: ZRElementEvent) {
        if (!this._brushing) {
            return;
        }

        const brushRect = this._displayables.brushRect;
        this._brushing = false;

        if (!brushRect) {
            return;
        }

        brushRect.attr('ignore', true);

        const brushShape = brushRect.shape;

        const brushEndTime = +new Date();
        // console.log(brushEndTime - this._brushStartTime);
        if (brushEndTime - this._brushStartTime < 200 && Math.abs(brushShape.width) < 5) {
            // Will treat it as a click
            return;
        }

        const viewExtend = this._getViewExtent();
        const percentExtent = [0, 100];

        const handleEnds = this._handleEnds = [brushShape.x, brushShape.x + brushShape.width];
        const minMaxSpan = this.dataZoomModel.findRepresentativeAxisProxy().getMinMaxSpan();
        // Restrict range.
        sliderMove(
            0,
            handleEnds,
            viewExtend,
            0,
            minMaxSpan.minSpan != null
                ? linearMap(minMaxSpan.minSpan, percentExtent, viewExtend, true) : null,
            minMaxSpan.maxSpan != null
                ? linearMap(minMaxSpan.maxSpan, percentExtent, viewExtend, true) : null
        );

        this._range = asc([
            linearMap(handleEnds[0], viewExtend, percentExtent, true),
            linearMap(handleEnds[1], viewExtend, percentExtent, true)
        ]);

        this._updateView();

        this._dispatchZoomAction(false);
    }

    private _onBrush(e: ZRElementEvent) {
        if (this._brushing) {
            // For mobile device, prevent screen slider on the button.
            eventTool.stop(e.event);

            this._updateBrushRect(e.offsetX, e.offsetY);
        }
    }

    private _updateBrushRect(mouseX: number, mouseY: number) {
        const displayables = this._displayables;
        const dataZoomModel = this.dataZoomModel;
        let brushRect = displayables.brushRect;
        if (!brushRect) {
            brushRect = displayables.brushRect = new Rect({
                silent: true,
                style: dataZoomModel.getModel('brushStyle').getItemStyle()
            });
            displayables.sliderGroup.add(brushRect);
        }

        brushRect.attr('ignore', false);

        const brushStart = this._brushStart;

        const sliderGroup = this._displayables.sliderGroup;

        const endPoint = sliderGroup.transformCoordToLocal(mouseX, mouseY);
        const startPoint = sliderGroup.transformCoordToLocal(brushStart.x, brushStart.y);

        const size = this._size;

        endPoint[0] = Math.max(Math.min(size[0], endPoint[0]), 0);

        brushRect.setShape({
            x: startPoint[0], y: 0,
            width: endPoint[0] - startPoint[0], height: size[1]
        });
    }

    /**
     * This action will be throttled.
     */
    _dispatchZoomAction(realtime: boolean) {
        const range = this._range;

        this.api.dispatchAction({
            type: 'dataZoom',
            from: this.uid,
            dataZoomId: this.dataZoomModel.id,
            animation: realtime ? REALTIME_ANIMATION_CONFIG : null,
            start: range[0],
            end: range[1]
        });
    }

    private _findCoordRect() {
        // Find the grid corresponding to the first axis referred by dataZoom.
        let rect: RectLike;
        const coordSysInfoList = collectReferCoordSysModelInfo(this.dataZoomModel).infoList;

        if (!rect && coordSysInfoList.length) {
            const coordSys = coordSysInfoList[0].model.coordinateSystem;
            rect = coordSys.getRect && coordSys.getRect();
        }

        if (!rect) {
            const width = this.api.getWidth();
            const height = this.api.getHeight();
            rect = {
                x: width * 0.2,
                y: height * 0.2,
                width: width * 0.6,
                height: height * 0.6
            };
        }

        return rect;
    }

}

function getOtherDim(thisDim: 'x' | 'y' | 'radius' | 'angle' | 'single' | 'z') {
    // FIXME
    // 这个逻辑和getOtherAxis里一致，但是写在这里是否不好
    const map = { x: 'y', y: 'x', radius: 'angle', angle: 'radius' };
    return map[thisDim as 'x' | 'y' | 'radius' | 'angle'];
}

function getCursor(orient: LayoutOrient) {
    return orient === 'vertical' ? 'ns-resize' : 'ew-resize';
}

export default SliderZoomView;<|MERGE_RESOLUTION|>--- conflicted
+++ resolved
@@ -229,23 +229,14 @@
         // If some of x/y/width/height are not specified,
         // auto-adapt according to target grid.
         const coordRect = this._findCoordRect();
-<<<<<<< HEAD
-=======
-        const ecSize = { width: api.getWidth(), height: api.getHeight() };
         const edgeGap = dataZoomModel.get('defaultLocationEdgeGap', true) || 0;
->>>>>>> 90038733
         // Default align by coordinate system rect.
         const positionInfo = this._orient === HORIZONTAL
             ? {
                 // Why using 'right', because right should be used in vertical,
                 // and it is better to be consistent for dealing with position param merge.
-<<<<<<< HEAD
                 right: refContainer.width - coordRect.x - coordRect.width,
-                top: (refContainer.height - DEFAULT_FILLER_SIZE - DEFAULT_LOCATION_EDGE_GAP - moveHandleSize),
-=======
-                right: ecSize.width - coordRect.x - coordRect.width,
-                top: (ecSize.height - DEFAULT_FILLER_SIZE - edgeGap - moveHandleSize),
->>>>>>> 90038733
+                top: refContainer.height - DEFAULT_FILLER_SIZE - edgeGap - moveHandleSize,
                 width: coordRect.width,
                 height: DEFAULT_FILLER_SIZE
             }
