--- conflicted
+++ resolved
@@ -227,12 +227,8 @@
         // If some of x/y/width/height are not specified,
         // auto-adapt according to target grid.
         const coordRect = this._findCoordRect();
-<<<<<<< HEAD
-        const ecSize = {width: api.getWidth(), height: api.getHeight()};
+        const ecSize = { width: api.getWidth(), height: api.getHeight() };
         const edgeGap = dataZoomModel.get('defaultLocationEdgeGap', true) || 0;
-=======
-        const ecSize = { width: api.getWidth(), height: api.getHeight() };
->>>>>>> 9c5b5fc9
         // Default align by coordinate system rect.
         const positionInfo = this._orient === HORIZONTAL
             ? {
