/*
* Licensed to the Apache Software Foundation (ASF) under one
* or more contributor license agreements.  See the NOTICE file
* distributed with this work for additional information
* regarding copyright ownership.  The ASF licenses this file
* to you under the Apache License, Version 2.0 (the
* "License"); you may not use this file except in compliance
* with the License.  You may obtain a copy of the License at
*
*   http://www.apache.org/licenses/LICENSE-2.0
*
* Unless required by applicable law or agreed to in writing,
* software distributed under the License is distributed on an
* "AS IS" BASIS, WITHOUT WARRANTIES OR CONDITIONS OF ANY
* KIND, either express or implied.  See the License for the
* specific language governing permissions and limitations
* under the License.
*/

import * as echarts from '../../echarts';
import * as zrUtil from 'zrender/src/core/util';
import env from 'zrender/src/core/env';
import TooltipContent from './TooltipContent';
import TooltipRichContent from './TooltipRichContent';
import * as formatUtil from '../../util/format';
import * as numberUtil from '../../util/number';
import * as graphic from '../../util/graphic';
import findPointFromSeries from '../axisPointer/findPointFromSeries';
import * as layoutUtil from '../../util/layout';
import Model from '../../model/Model';
import * as globalListener from '../axisPointer/globalListener';
import * as axisHelper from '../../coord/axisHelper';
import * as axisPointerViewHelper from '../axisPointer/viewHelper';
import { getTooltipRenderMode } from '../../util/model';

var bind = zrUtil.bind;
var each = zrUtil.each;
var parsePercent = numberUtil.parsePercent;

var proxyRect = new graphic.Rect({
    shape: {x: -1, y: -1, width: 2, height: 2}
});

export default echarts.extendComponentView({

    type: 'tooltip',

    init: function (ecModel, api) {
        if (env.node) {
            return;
        }

        var tooltipModel = ecModel.getComponent('tooltip');
        var renderMode = tooltipModel.get('renderMode');
        this._renderMode = getTooltipRenderMode(renderMode);

        var tooltipContent;
        if (this._renderMode === 'html') {
            tooltipContent = new TooltipContent(api.getDom(), api);
            this._newLine = '<br/>';
        }
        else {
            tooltipContent = new TooltipRichContent(api);
            this._newLine = '\n';
        }

        this._tooltipContent = tooltipContent;

        this._event = {};
        this._viewWidth = document.body.clientWidth;
        this._viewHeight = document.body.clientHeight;
    },

    render: function (tooltipModel, ecModel, api) {
        if (env.node) {
            return;
        }

        // Reset
        this.group.removeAll();

        /**
         * @private
         * @type {module:echarts/component/tooltip/TooltipModel}
         */
        this._tooltipModel = tooltipModel;

        /**
         * @private
         * @type {module:echarts/model/Global}
         */
        this._ecModel = ecModel;

        /**
         * @private
         * @type {module:echarts/ExtensionAPI}
         */
        this._api = api;

        /**
         * Should be cleaned when render.
         * @private
         * @type {Array.<Array.<Object>>}
         */
        this._lastDataByCoordSys = null;

        /**
         * @private
         * @type {boolean}
         */
        this._alwaysShowContent = tooltipModel.get('alwaysShowContent');

        var tooltipContent = this._tooltipContent;
        tooltipContent.update();
        tooltipContent.setEnterable(tooltipModel.get('enterable'));

        this._initGlobalListener();

        this._keepShow();
    },

    _initGlobalListener: function () {
        var tooltipModel = this._tooltipModel;
        var triggerOn = tooltipModel.get('triggerOn');

        globalListener.register(
            'itemTooltip',
            this._api,
            bind(function (currTrigger, e, dispatchAction) {
                // If 'none', it is not controlled by mouse totally.
                if (triggerOn !== 'none') {
                    if (triggerOn.indexOf(currTrigger) >= 0) {
                        this._event = e.event;
                        this._tryShow(e, dispatchAction);
                    }
                    else if (currTrigger === 'leave') {
                        this._hide(dispatchAction);
                    }
                }
            }, this)
        );
    },

    _keepShow: function () {
        var tooltipModel = this._tooltipModel;
        var ecModel = this._ecModel;
        var api = this._api;

        // Try to keep the tooltip show when refreshing
        if (this._lastX != null
            && this._lastY != null
            // When user is willing to control tooltip totally using API,
            // self.manuallyShowTip({x, y}) might cause tooltip hide,
            // which is not expected.
            && tooltipModel.get('triggerOn') !== 'none'
        ) {
            var self = this;
            clearTimeout(this._refreshUpdateTimeout);
            this._refreshUpdateTimeout = setTimeout(function () {
                // Show tip next tick after other charts are rendered
                // In case highlight action has wrong result
                // FIXME
                !api.isDisposed() && self.manuallyShowTip(tooltipModel, ecModel, api, {
                    x: self._lastX,
                    y: self._lastY
                });
            });
        }
    },

    /**
     * Show tip manually by
     * dispatchAction({
     *     type: 'showTip',
     *     x: 10,
     *     y: 10
     * });
     * Or
     * dispatchAction({
     *      type: 'showTip',
     *      seriesIndex: 0,
     *      dataIndex or dataIndexInside or name
     * });
     *
     *  TODO Batch
     */
    manuallyShowTip: function (tooltipModel, ecModel, api, payload) {
        if (payload.from === this.uid || env.node) {
            return;
        }

        var dispatchAction = makeDispatchAction(payload, api);

        // Reset ticket
        this._ticket = '';

        // When triggered from axisPointer.
        var dataByCoordSys = payload.dataByCoordSys;

        if (payload.tooltip && payload.x != null && payload.y != null) {
            var el = proxyRect;
            el.position = [payload.x, payload.y];
            el.update();
            el.tooltip = payload.tooltip;
            // Manually show tooltip while view is not using zrender elements.
            this._tryShow({
                offsetX: payload.x,
                offsetY: payload.y,
                target: el,
                event: this._event
            }, dispatchAction);
        }
        else if (dataByCoordSys) {
            this._tryShow({
                offsetX: payload.x,
                offsetY: payload.y,
                position: payload.position,
                event: this._event,
                dataByCoordSys: payload.dataByCoordSys,
                tooltipOption: payload.tooltipOption
            }, dispatchAction);
        }
        else if (payload.seriesIndex != null) {

            if (this._manuallyAxisShowTip(tooltipModel, ecModel, api, payload)) {
                return;
            }

            var pointInfo = findPointFromSeries(payload, ecModel);
            var cx = pointInfo.point[0];
            var cy = pointInfo.point[1];
            if (cx != null && cy != null) {
                this._tryShow({
                    offsetX: cx,
                    offsetY: cy,
                    position: payload.position,
                    target: pointInfo.el,
                    event: this._event
                }, dispatchAction);
            }
        }
        else if (payload.x != null && payload.y != null) {
            // FIXME
            // should wrap dispatchAction like `axisPointer/globalListener` ?
            api.dispatchAction({
                type: 'updateAxisPointer',
                x: payload.x,
                y: payload.y
            });

            this._tryShow({
                offsetX: payload.x,
                offsetY: payload.y,
                position: payload.position,
                target: api.getZr().findHover(payload.x, payload.y).target,
                event: this._event
            }, dispatchAction);
        }
    },

    manuallyHideTip: function (tooltipModel, ecModel, api, payload) {
        var tooltipContent = this._tooltipContent;

        if (!this._alwaysShowContent && this._tooltipModel) {
            tooltipContent.hideLater(this._tooltipModel.get('hideDelay'));
        }

        this._lastX = this._lastY = null;

        if (payload.from !== this.uid) {
            this._hide(makeDispatchAction(payload, api));
        }
    },

    // Be compatible with previous design, that is, when tooltip.type is 'axis' and
    // dispatchAction 'showTip' with seriesIndex and dataIndex will trigger axis pointer
    // and tooltip.
    _manuallyAxisShowTip: function (tooltipModel, ecModel, api, payload) {
        var seriesIndex = payload.seriesIndex;
        var dataIndex = payload.dataIndex;
        var coordSysAxesInfo = ecModel.getComponent('axisPointer').coordSysAxesInfo;

        if (seriesIndex == null || dataIndex == null || coordSysAxesInfo == null) {
            return;
        }

        var seriesModel = ecModel.getSeriesByIndex(seriesIndex);
        if (!seriesModel) {
            return;
        }

        var data = seriesModel.getData();
        var tooltipModel = buildTooltipModel([
            data.getItemModel(dataIndex),
            seriesModel,
            (seriesModel.coordinateSystem || {}).model,
            tooltipModel
        ]);

        if (tooltipModel.get('trigger') !== 'axis') {
            return;
        }

        api.dispatchAction({
            type: 'updateAxisPointer',
            seriesIndex: seriesIndex,
            dataIndex: dataIndex,
            position: payload.position
        });

        return true;
    },

    _tryShow: function (e, dispatchAction) {
        var el = e.target;
        var tooltipModel = this._tooltipModel;

        if (!tooltipModel) {
            return;
        }

        // Save mouse x, mouse y. So we can try to keep showing the tip if chart is refreshed
        this._lastX = e.event.pageX;
        this._lastY = e.event.pageY;

        var dataByCoordSys = e.dataByCoordSys;
        if (dataByCoordSys && dataByCoordSys.length) {
            this._showAxisTooltip(dataByCoordSys, e);
        }
        // Always show item tooltip if mouse is on the element with dataIndex
        else if (el && el.dataIndex != null) {
            this._lastDataByCoordSys = null;
            this._showSeriesItemTooltip(e, el, dispatchAction);
        }
        // Tooltip provided directly. Like legend.
        else if (el && el.tooltip) {
            this._lastDataByCoordSys = null;
            this._showComponentItemTooltip(e, el, dispatchAction);
        }
        else {
            this._lastDataByCoordSys = null;
            this._hide(dispatchAction);
        }
    },

    _showOrMove: function (tooltipModel, cb) {
        // showDelay is used in this case: tooltip.enterable is set
        // as true. User intent to move mouse into tooltip and click
        // something. `showDelay` makes it easyer to enter the content
        // but tooltip do not move immediately.
        var delay = tooltipModel.get('showDelay');
        cb = zrUtil.bind(cb, this);
        clearTimeout(this._showTimout);
        delay > 0
            ? (this._showTimout = setTimeout(cb, delay))
            : cb();
    },

    _showAxisTooltip: function (dataByCoordSys, e) {
        var ecModel = this._ecModel;
        var globalTooltipModel = this._tooltipModel;
        var point = [e.event.pageX, e.event.pageY];
        var singleDefaultHTML = [];
        var singleParamsList = [];
        var singleTooltipModel = buildTooltipModel([
            e.tooltipOption,
            globalTooltipModel
        ]);

        var renderMode = this._renderMode;
        var newLine = this._newLine;

        var markers = {};

        each(dataByCoordSys, function (itemCoordSys) {
            // var coordParamList = [];
            // var coordDefaultHTML = [];
            // var coordTooltipModel = buildTooltipModel([
            //     e.tooltipOption,
            //     itemCoordSys.tooltipOption,
            //     ecModel.getComponent(itemCoordSys.coordSysMainType, itemCoordSys.coordSysIndex),
            //     globalTooltipModel
            // ]);
            // var displayMode = coordTooltipModel.get('displayMode');
            // var paramsList = displayMode === 'single' ? singleParamsList : [];

            each(itemCoordSys.dataByAxis, function (item) {
                var axisModel = ecModel.getComponent(item.axisDim + 'Axis', item.axisIndex);
                var axisValue = item.value;
                var seriesDefaultHTML = [];

                if (!axisModel || axisValue == null) {
                    return;
                }

                var valueLabel = axisPointerViewHelper.getValueLabel(
                    axisValue, axisModel.axis, ecModel,
                    item.seriesDataIndices,
                    item.valueLabelOpt
                );

                zrUtil.each(item.seriesDataIndices, function (idxItem) {
                    var series = ecModel.getSeriesByIndex(idxItem.seriesIndex);
                    var dataIndex = idxItem.dataIndexInside;
                    var dataParams = series && series.getDataParams(dataIndex);
                    dataParams.axisDim = item.axisDim;
                    dataParams.axisIndex = item.axisIndex;
                    dataParams.axisType = item.axisType;
                    dataParams.axisId = item.axisId;
                    dataParams.axisValue = axisHelper.getAxisRawValue(axisModel.axis, axisValue);
                    dataParams.axisValueLabel = valueLabel;

                    if (dataParams) {
                        singleParamsList.push(dataParams);
                        var seriesTooltip = series.formatTooltip(dataIndex, true, null, renderMode);

                        var html;
                        if (zrUtil.isObject(seriesTooltip)) {
                            html = seriesTooltip.html;
                            var newMarkers = seriesTooltip.markers;
                            zrUtil.merge(markers, newMarkers);
                        }
                        else {
                            html = seriesTooltip;
                        }
                        seriesDefaultHTML.push(html);
                    }
                });

                // Default tooltip content
                // FIXME
                // (1) shold be the first data which has name?
                // (2) themeRiver, firstDataIndex is array, and first line is unnecessary.
                var firstLine = valueLabel;
                if (renderMode !== 'html') {
                    singleDefaultHTML.push(seriesDefaultHTML.join(newLine));
                }
                else {
                    singleDefaultHTML.push(
                        (firstLine ? formatUtil.encodeHTML(firstLine) + newLine : '')
                        + seriesDefaultHTML.join(newLine)
                    );
                }
            });
        }, this);

        // In most case, the second axis is shown upper than the first one.
        singleDefaultHTML.reverse();
        singleDefaultHTML = singleDefaultHTML.join(this._newLine + this._newLine);

        var positionExpr = e.position;
        this._showOrMove(singleTooltipModel, function () {
            if (this._updateContentNotChangedOnAxis(dataByCoordSys)) {
                this._updatePosition(
                    singleTooltipModel,
                    positionExpr,
                    point[0], point[1],
                    this._tooltipContent,
                    singleParamsList
                );
            }
            else {
                this._showTooltipContent(
                    singleTooltipModel, singleDefaultHTML, singleParamsList, Math.random(),
                    point[0], point[1], positionExpr, undefined, markers
                );
            }
        });

        // Do not trigger events here, because this branch only be entered
        // from dispatchAction.
    },

    _showSeriesItemTooltip: function (e, el, dispatchAction) {
        var ecModel = this._ecModel;
        // Use dataModel in element if possible
        // Used when mouseover on a element like markPoint or edge
        // In which case, the data is not main data in series.
        var seriesIndex = el.seriesIndex;
        var seriesModel = ecModel.getSeriesByIndex(seriesIndex);

        // For example, graph link.
        var dataModel = el.dataModel || seriesModel;
        var dataIndex = el.dataIndex;
        var dataType = el.dataType;
        var data = dataModel.getData();

        var tooltipModel = buildTooltipModel([
            data.getItemModel(dataIndex),
            dataModel,
            seriesModel && (seriesModel.coordinateSystem || {}).model,
            this._tooltipModel
        ]);

        var tooltipTrigger = tooltipModel.get('trigger');
        if (tooltipTrigger != null && tooltipTrigger !== 'item') {
            return;
        }

        var params = dataModel.getDataParams(dataIndex, dataType);
        var seriesTooltip = dataModel.formatTooltip(dataIndex, false, dataType, this._renderMode);
        var defaultHtml;
        var markers;
        if (zrUtil.isObject(seriesTooltip)) {
            defaultHtml = seriesTooltip.html;
            markers = seriesTooltip.markers;
        }
        else {
            defaultHtml = seriesTooltip;
            markers = null;
        }

        var asyncTicket = 'item_' + dataModel.name + '_' + dataIndex;

        this._showOrMove(tooltipModel, function () {
            this._showTooltipContent(
                tooltipModel, defaultHtml, params, asyncTicket,
<<<<<<< HEAD
                e.event.pageX, e.event.pageY, e.position, e.target
=======
                e.offsetX, e.offsetY, e.position, e.target, markers
>>>>>>> 5e67f689
            );
        });

        // FIXME
        // duplicated showtip if manuallyShowTip is called from dispatchAction.
        dispatchAction({
            type: 'showTip',
            dataIndexInside: dataIndex,
            dataIndex: data.getRawIndex(dataIndex),
            seriesIndex: seriesIndex,
            from: this.uid
        });
    },

    _showComponentItemTooltip: function (e, el, dispatchAction) {
        var tooltipOpt = el.tooltip;
        if (typeof tooltipOpt === 'string') {
            var content = tooltipOpt;
            tooltipOpt = {
                content: content,
                // Fixed formatter
                formatter: content
            };
        }
        var subTooltipModel = new Model(tooltipOpt, this._tooltipModel, this._ecModel);
        var defaultHtml = subTooltipModel.get('content');
        var asyncTicket = Math.random();

        // Do not check whether `trigger` is 'none' here, because `trigger`
        // only works on cooridinate system. In fact, we have not found case
        // that requires setting `trigger` nothing on component yet.

        this._showOrMove(subTooltipModel, function () {
            this._showTooltipContent(
                subTooltipModel, defaultHtml, subTooltipModel.get('formatterParams') || {},
                asyncTicket, e.event.pageX, e.event.pageY, e.position, el
            );
        });

        // If not dispatch showTip, tip may be hide triggered by axis.
        dispatchAction({
            type: 'showTip',
            from: this.uid
        });
    },

    _showTooltipContent: function (
        tooltipModel, defaultHtml, params, asyncTicket, x, y, positionExpr, el, markers
    ) {
        // Reset ticket
        this._ticket = '';

        if (!tooltipModel.get('showContent') || !tooltipModel.get('show')) {
            return;
        }

        var tooltipContent = this._tooltipContent;

        var formatter = tooltipModel.get('formatter');
        positionExpr = positionExpr || tooltipModel.get('position');
        var html = defaultHtml;

        if (formatter && typeof formatter === 'string') {
            html = formatUtil.formatTpl(formatter, params, true);
        }
        else if (typeof formatter === 'function') {
            var callback = bind(function (cbTicket, html) {
                if (cbTicket === this._ticket) {
                    tooltipContent.setContent(html, markers, tooltipModel);
                    this._updatePosition(
                        tooltipModel, positionExpr, x, y, tooltipContent, params, el
                    );
                }
            }, this);
            this._ticket = asyncTicket;
            html = formatter(params, asyncTicket, callback);
        }

        tooltipContent.setContent(html, markers, tooltipModel);
        tooltipContent.show(tooltipModel);

        this._updatePosition(
            tooltipModel, positionExpr, x, y, tooltipContent, params, el
        );
    },

    /**
     * @param  {string|Function|Array.<number>|Object} positionExpr
     * @param  {number} x Mouse x
     * @param  {number} y Mouse y
     * @param  {boolean} confine Whether confine tooltip content in view rect.
     * @param  {Object|<Array.<Object>} params
     * @param  {module:zrender/Element} el target element
     * @param  {module:echarts/ExtensionAPI} api
     * @return {Array.<number>}
     */
    _updatePosition: function (tooltipModel, positionExpr, x, y, content, params, el) {
        var viewWidth = this._viewWidth;
        var viewHeight = this._viewHeight;
        positionExpr = positionExpr || tooltipModel.get('position');

        var contentSize = content.getSize();
        var align = tooltipModel.get('align');
        var vAlign = tooltipModel.get('verticalAlign');
        var rect = el && el.getBoundingRect().clone();
        el && rect.applyTransform(el.transform);

        if (typeof positionExpr === 'function') {
            // Callback of position can be an array or a string specify the position
            positionExpr = positionExpr([x, y], params, content.el, rect, {
                viewSize: [viewWidth, viewHeight],
                contentSize: contentSize.slice()
            });
        }

        if (zrUtil.isArray(positionExpr)) {
            x = parsePercent(positionExpr[0], viewWidth);
            y = parsePercent(positionExpr[1], viewHeight);
        }
        else if (zrUtil.isObject(positionExpr)) {
            positionExpr.width = contentSize[0];
            positionExpr.height = contentSize[1];
            var layoutRect = layoutUtil.getLayoutRect(
                positionExpr, {width: viewWidth, height: viewHeight}
            );
            x = layoutRect.x;
            y = layoutRect.y;
            align = null;
            // When positionExpr is left/top/right/bottom,
            // align and verticalAlign will not work.
            vAlign = null;
        }
        // Specify tooltip position by string 'top' 'bottom' 'left' 'right' around graphic element
        else if (typeof positionExpr === 'string' && el) {
            var pos = calcTooltipPosition(
                positionExpr, rect, contentSize
            );
            x = pos[0];
            y = pos[1];
        }
        else {
            var pos = refixTooltipPosition(
                x, y, content, viewWidth, viewHeight, align ? null : 20, vAlign ? null : 20
            );
            x = pos[0];
            y = pos[1];
        }

        align && (x -= isCenterAlign(align) ? contentSize[0] / 2 : align === 'right' ? contentSize[0] : 0);
        vAlign && (y -= isCenterAlign(vAlign) ? contentSize[1] / 2 : vAlign === 'bottom' ? contentSize[1] : 0);

        if (tooltipModel.get('confine')) {
            var pos = confineTooltipPosition(
                x, y, content, viewWidth, viewHeight
            );
            x = pos[0];
            y = pos[1];
        }

        content.moveTo(x, y);
    },

    // FIXME
    // Should we remove this but leave this to user?
    _updateContentNotChangedOnAxis: function (dataByCoordSys) {
        var lastCoordSys = this._lastDataByCoordSys;
        var contentNotChanged = !!lastCoordSys
            && lastCoordSys.length === dataByCoordSys.length;

        contentNotChanged && each(lastCoordSys, function (lastItemCoordSys, indexCoordSys) {
            var lastDataByAxis = lastItemCoordSys.dataByAxis || {};
            var thisItemCoordSys = dataByCoordSys[indexCoordSys] || {};
            var thisDataByAxis = thisItemCoordSys.dataByAxis || [];
            contentNotChanged &= lastDataByAxis.length === thisDataByAxis.length;

            contentNotChanged && each(lastDataByAxis, function (lastItem, indexAxis) {
                var thisItem = thisDataByAxis[indexAxis] || {};
                var lastIndices = lastItem.seriesDataIndices || [];
                var newIndices = thisItem.seriesDataIndices || [];

                contentNotChanged
                    &= lastItem.value === thisItem.value
                    && lastItem.axisType === thisItem.axisType
                    && lastItem.axisId === thisItem.axisId
                    && lastIndices.length === newIndices.length;

                contentNotChanged && each(lastIndices, function (lastIdxItem, j) {
                    var newIdxItem = newIndices[j];
                    contentNotChanged
                        &= lastIdxItem.seriesIndex === newIdxItem.seriesIndex
                        && lastIdxItem.dataIndex === newIdxItem.dataIndex;
                });
            });
        });

        this._lastDataByCoordSys = dataByCoordSys;

        return !!contentNotChanged;
    },

    _hide: function (dispatchAction) {
        // Do not directly hideLater here, because this behavior may be prevented
        // in dispatchAction when showTip is dispatched.

        // FIXME
        // duplicated hideTip if manuallyHideTip is called from dispatchAction.
        this._lastDataByCoordSys = null;
        dispatchAction({
            type: 'hideTip',
            from: this.uid
        });
    },

    dispose: function (ecModel, api) {
        if (env.node) {
            return;
        }
        this._tooltipContent.dispose();
        globalListener.unregister('itemTooltip', api);
    }
});


/**
 * @param {Array.<Object|module:echarts/model/Model>} modelCascade
 * From top to bottom. (the last one should be globalTooltipModel);
 */
function buildTooltipModel(modelCascade) {
    var resultModel = modelCascade.pop();
    while (modelCascade.length) {
        var tooltipOpt = modelCascade.pop();
        if (tooltipOpt) {
            if (Model.isInstance(tooltipOpt)) {
                tooltipOpt = tooltipOpt.get('tooltip', true);
            }
            // In each data item tooltip can be simply write:
            // {
            //  value: 10,
            //  tooltip: 'Something you need to know'
            // }
            if (typeof tooltipOpt === 'string') {
                tooltipOpt = {formatter: tooltipOpt};
            }
            resultModel = new Model(tooltipOpt, resultModel, resultModel.ecModel);
        }
    }
    return resultModel;
}

function makeDispatchAction(payload, api) {
    return payload.dispatchAction || zrUtil.bind(api.dispatchAction, api);
}

function refixTooltipPosition(x, y, content, viewWidth, viewHeight, gapH, gapV) {
    var size = content.getOuterSize();
    var width = size.width;
    var height = size.height;

    if (gapH != null) {
        if (x + width + gapH > viewWidth) {
            x -= width + gapH;
        }
        else {
            x += gapH;
        }
    }
    if (gapV != null) {
        if (y + height + gapV > viewHeight) {
            y -= height + gapV;
        }
        else {
            y += gapV;
        }
    }
    return [x, y];
}

function confineTooltipPosition(x, y, content, viewWidth, viewHeight) {
    var size = content.getOuterSize();
    var width = size.width;
    var height = size.height;

    x = Math.min(x + width, viewWidth) - width;
    y = Math.min(y + height, viewHeight) - height;
    x = Math.max(x, 0);
    y = Math.max(y, 0);

    return [x, y];
}

function calcTooltipPosition(position, rect, contentSize) {
    var domWidth = contentSize[0];
    var domHeight = contentSize[1];
    var gap = 5;
    var x = 0;
    var y = 0;
    var rectWidth = rect.width;
    var rectHeight = rect.height;
    switch (position) {
        case 'inside':
            x = rect.x + rectWidth / 2 - domWidth / 2;
            y = rect.y + rectHeight / 2 - domHeight / 2;
            break;
        case 'top':
            x = rect.x + rectWidth / 2 - domWidth / 2;
            y = rect.y - domHeight - gap;
            break;
        case 'bottom':
            x = rect.x + rectWidth / 2 - domWidth / 2;
            y = rect.y + rectHeight + gap;
            break;
        case 'left':
            x = rect.x - domWidth - gap;
            y = rect.y + rectHeight / 2 - domHeight / 2;
            break;
        case 'right':
            x = rect.x + rectWidth + gap;
            y = rect.y + rectHeight / 2 - domHeight / 2;
    }
    return [x, y];
}

function isCenterAlign(align) {
    return align === 'center' || align === 'middle';
}<|MERGE_RESOLUTION|>--- conflicted
+++ resolved
@@ -515,11 +515,7 @@
         this._showOrMove(tooltipModel, function () {
             this._showTooltipContent(
                 tooltipModel, defaultHtml, params, asyncTicket,
-<<<<<<< HEAD
-                e.event.pageX, e.event.pageY, e.position, e.target
-=======
-                e.offsetX, e.offsetY, e.position, e.target, markers
->>>>>>> 5e67f689
+                e.event.pageX, e.event.pageY, e.position, e.target, markers
             );
         });
 
