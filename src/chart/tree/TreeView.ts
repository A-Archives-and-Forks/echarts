--- conflicted
+++ resolved
@@ -595,16 +595,9 @@
     }
 }
 
-<<<<<<< HEAD
-function removeNode(
-    data: SeriesData,
-    dataIndex: number,
-    symbolEl: TreeSymbol,
-=======
 function removeNodeEdge(
     node: TreeNode,
-    data: List,
->>>>>>> 0db3feb8
+    data: SeriesData,
     group: graphic.Group,
     seriesModel: TreeSeriesModel,
     removeAnimationOpt: AnimationOption
@@ -685,7 +678,7 @@
 }
 
 function removeNode(
-    data: List,
+    data: SeriesData,
     dataIndex: number,
     symbolEl: TreeSymbol,
     group: graphic.Group,
