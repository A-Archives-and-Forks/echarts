/*
* Licensed to the Apache Software Foundation (ASF) under one
* or more contributor license agreements.  See the NOTICE file
* distributed with this work for additional information
* regarding copyright ownership.  The ASF licenses this file
* to you under the Apache License, Version 2.0 (the
* "License"); you may not use this file except in compliance
* with the License.  You may obtain a copy of the License at
*
*   http://www.apache.org/licenses/LICENSE-2.0
*
* Unless required by applicable law or agreed to in writing,
* software distributed under the License is distributed on an
* "AS IS" BASIS, WITHOUT WARRANTIES OR CONDITIONS OF ANY
* KIND, either express or implied.  See the License for the
* specific language governing permissions and limitations
* under the License.
*/

import ZRText, { TextProps, TextStyleProps } from 'zrender/src/graphic/Text';
import { Dictionary } from 'zrender/src/core/types';
import Element, { ElementTextConfig } from 'zrender/src/Element';
import Model from '../model/Model';
import {
    LabelOption,
    DisplayState,
    TextCommonOption,
    StatesOptionMixin,
    DisplayStateNonNormal,
    ColorString,
    ZRStyleProps,
    AnimationOptionMixin,
    InterpolatableValue,
<<<<<<< HEAD
    GlobalTextStyleOption,
    LabelCommonOption,
    TextCommonOptionNuanceBase,
    TextCommonOptionNuanceDefault,
    LabelMarginType,
    LabelExtendedTextStyle
} from '../util/types';
import GlobalModel from '../model/Global';
import { isFunction, retrieve2, extend, keys, trim, clone } from 'zrender/src/core/util';
=======
    NullUndefined
} from '../util/types';
import GlobalModel from '../model/Global';
import { isFunction, retrieve2, extend, keys, trim, retrieve3 } from 'zrender/src/core/util';
>>>>>>> 87b2f776
import { SPECIAL_STATES, DISPLAY_STATES } from '../util/states';
import { deprecateReplaceLog } from '../util/log';
import { makeInner, interpolateRawValues } from '../util/model';
import SeriesData from '../data/SeriesData';
import { initProps, updateProps } from '../util/graphic';

type TextCommonParams = {
    /**
     * Whether disable drawing box of block (outer most).
     */
    disableBox?: boolean
    /**
     * Specify a color when color is 'inherit',
     * If inheritColor specified, it is used as default textFill.
     */
    inheritColor?: ColorString

    /**
     * Specify a opacity when opacity is not given.
     */
    defaultOpacity?: number

    defaultOutsidePosition?: LabelOption['position']

    /**
     * If support legacy 'auto' for 'inherit' usage.
     */
    // supportLegacyAuto?: boolean

    textStyle?: ZRStyleProps

<<<<<<< HEAD
    defaultTextMargin?: number | number[]
=======
    autoOverflowArea?: ElementTextConfig['autoOverflowArea'],
    layoutRect?: ElementTextConfig['layoutRect'],
>>>>>>> 87b2f776
};
const EMPTY_OBJ = {};

interface SetLabelStyleOpt<TLabelDataIndex> extends TextCommonParams {
    defaultText?: string | ((
        labelDataIndex: TLabelDataIndex,
        opt: SetLabelStyleOpt<TLabelDataIndex>,
        interpolatedValue?: InterpolatableValue
    ) => string);
    // Fetch text by:
    // opt.labelFetcher.getFormattedLabel(
    //     opt.labelDataIndex, 'normal'/'emphasis', null, opt.labelDimIndex, opt.labelProp
    // )
    labelFetcher?: {
        getFormattedLabel: (
            // In MapDraw case it can be string (region name)
            labelDataIndex: TLabelDataIndex,
            status: DisplayState,
            dataType?: string,
            labelDimIndex?: number,
            formatter?: string | ((params: object) => string),
            // If provided, the implementation of `getFormattedLabel` can use it
            // to generate the final label text.
            extendParams?: {
                interpolatedValue: InterpolatableValue
            }
        ) => string;
    };
    labelDataIndex?: TLabelDataIndex;
    labelDimIndex?: number;

    /**
     * Inject a setter of text for the text animation case.
     */
    enableTextSetter?: boolean
}
type LabelModel = Model<LabelOption & {
    formatter?: string | ((params: any) => string);
    showDuringLabel?: boolean // Currently only supported by line charts
}>;
type LabelModelForText = Model<Omit<
    // Remove
    LabelOption, 'position' | 'rotate'> & {
        formatter?: string | ((params: any) => string);
    }>;

type LabelStatesModels<LabelModel> = Partial<Record<DisplayStateNonNormal, LabelModel>> & {normal: LabelModel};

type LabelCommonModel<
    TNuance extends TextCommonOptionNuanceBase = TextCommonOptionNuanceDefault
> = Model<LabelCommonOption<TNuance>>;

export function setLabelText(label: ZRText, labelTexts: Record<DisplayState, string>) {
    for (let i = 0; i < SPECIAL_STATES.length; i++) {
        const stateName = SPECIAL_STATES[i];
        const text = labelTexts[stateName];
        const state = label.ensureState(stateName);
        state.style = state.style || {};
        state.style.text = text;
    }

    const oldStates = label.currentStates.slice();
    label.clearStates(true);
    label.setStyle({ text: labelTexts.normal });
    label.useStates(oldStates, true);
}

function getLabelText<TLabelDataIndex>(
    opt: SetLabelStyleOpt<TLabelDataIndex>,
    stateModels: LabelStatesModels<LabelModel>,
    interpolatedValue?: InterpolatableValue
): Record<DisplayState, string> {
    const labelFetcher = opt.labelFetcher;
    const labelDataIndex = opt.labelDataIndex;
    const labelDimIndex = opt.labelDimIndex;
    const normalModel = stateModels.normal;
    let baseText;
    if (labelFetcher) {
        baseText = labelFetcher.getFormattedLabel(
            labelDataIndex, 'normal',
            null,
            labelDimIndex,
            normalModel && normalModel.get('formatter'),
            interpolatedValue != null ? {
                interpolatedValue
            } : null
        );
    }
    if (baseText == null) {
        baseText = isFunction(opt.defaultText)
            ? opt.defaultText(labelDataIndex, opt, interpolatedValue)
            : opt.defaultText;
    }

    const statesText = {
        normal: baseText
    } as Record<DisplayState, string>;

    for (let i = 0; i < SPECIAL_STATES.length; i++) {
        const stateName = SPECIAL_STATES[i];
        const stateModel = stateModels[stateName];
        statesText[stateName] = retrieve2(labelFetcher
            ? labelFetcher.getFormattedLabel(
                labelDataIndex,
                stateName,
                null,
                labelDimIndex,
                stateModel && stateModel.get('formatter')
            )
            : null, baseText);
    }
    return statesText;
}
/**
 * Set normal styles and emphasis styles about text on target element
 * If target is a ZRText. It will create a new style object.
 * If target is other Element. It will create or reuse ZRText which is attached on the target.
 * And create a new style object.
 *
 * NOTICE: Because the style on ZRText will be replaced with new(only x, y are keeped).
 * So please update the style on ZRText after use this method.
 */
function setLabelStyle<TLabelDataIndex>(
    targetEl: ZRText,
    labelStatesModels: LabelStatesModels<LabelModelForText>,
    opt?: SetLabelStyleOpt<TLabelDataIndex>,
    stateSpecified?: Partial<Record<DisplayState, TextStyleProps>>
): void;
function setLabelStyle<TLabelDataIndex>(
    targetEl: Element,
    labelStatesModels: LabelStatesModels<LabelModel>,
    opt?: SetLabelStyleOpt<TLabelDataIndex>,
    stateSpecified?: Partial<Record<DisplayState, TextStyleProps>>
): void;
function setLabelStyle<TLabelDataIndex>(
    targetEl: Element,
    labelStatesModels: LabelStatesModels<LabelModel>,
    opt?: SetLabelStyleOpt<TLabelDataIndex>,
    stateSpecified?: Partial<Record<DisplayState, TextStyleProps>>
    // TODO specified position?
) {
    opt = opt || EMPTY_OBJ;
    const isSetOnText = targetEl instanceof ZRText;
    let needsCreateText = false;
    for (let i = 0; i < DISPLAY_STATES.length; i++) {
        const stateModel = labelStatesModels[DISPLAY_STATES[i]];
        if (stateModel && stateModel.getShallow('show')) {
            needsCreateText = true;
            break;
        }
    }
    let textContent = isSetOnText ? targetEl as ZRText : targetEl.getTextContent();
    if (needsCreateText) {
        if (!isSetOnText) {
            // Reuse the previous
            if (!textContent) {
                textContent = new ZRText();
                targetEl.setTextContent(textContent);
            }
            // Use same state proxy
            if (targetEl.stateProxy) {
                textContent.stateProxy = targetEl.stateProxy;
            }
        }
        const labelStatesTexts = getLabelText(opt, labelStatesModels);

        const normalModel = labelStatesModels.normal;
        const showNormal = !!normalModel.getShallow('show');
        const normalStyle = createTextStyle(
            normalModel, stateSpecified && stateSpecified.normal, opt, false, !isSetOnText
        );
        normalStyle.text = labelStatesTexts.normal;
        if (!isSetOnText) {
            // Always create new
            targetEl.setTextConfig(createTextConfig(normalModel, opt, false));
        }

        for (let i = 0; i < SPECIAL_STATES.length; i++) {
            const stateName = SPECIAL_STATES[i];
            const stateModel = labelStatesModels[stateName];

            if (stateModel) {
                const stateObj = textContent.ensureState(stateName);
                const stateShow = !!retrieve2(stateModel.getShallow('show'), showNormal);
                if (stateShow !== showNormal) {
                    stateObj.ignore = !stateShow;
                }
                stateObj.style = createTextStyle(
                    stateModel, stateSpecified && stateSpecified[stateName], opt, true, !isSetOnText
                );
                stateObj.style.text = labelStatesTexts[stateName];

                if (!isSetOnText) {
                    const targetElEmphasisState = targetEl.ensureState(stateName);
                    targetElEmphasisState.textConfig = createTextConfig(stateModel, opt, true);
                }
            }
        }

        // PENDING: if there is many requirements that emphasis position
        // need to be different from normal position, we might consider
        // auto silent is those cases.
        textContent.silent = !!normalModel.getShallow('silent');
        // Keep x and y
        if (textContent.style.x != null) {
            normalStyle.x = textContent.style.x;
        }
        if (textContent.style.y != null) {
            normalStyle.y = textContent.style.y;
        }
        textContent.ignore = !showNormal;
        // Always create new style.
        textContent.useStyle(normalStyle);
        textContent.dirty();

        if (opt.enableTextSetter) {
            labelInner(textContent).setLabelText = function (interpolatedValue: InterpolatableValue) {
                const labelStatesTexts = getLabelText(opt, labelStatesModels, interpolatedValue);
                setLabelText(textContent, labelStatesTexts);
            };
        }
    }
    else if (textContent) {
        // Not display rich text.
        textContent.ignore = true;
    }
    targetEl.dirty();
}
export { setLabelStyle };

export function getLabelStatesModels<LabelName extends string = 'label'>(
    itemModel: Model<StatesOptionMixin<any, any> & Partial<Record<LabelName, any>>>,
    labelName?: LabelName
): Record<DisplayState, LabelModel> {
    labelName = (labelName || 'label') as LabelName;
    const statesModels = {
        normal: itemModel.getModel(labelName) as LabelModel
    } as Record<DisplayState, LabelModel>;
    for (let i = 0; i < SPECIAL_STATES.length; i++) {
        const stateName = SPECIAL_STATES[i];
        statesModels[stateName] = itemModel.getModel([stateName, labelName]);
    }
    return statesModels;
}
/**
 * Set basic textStyle properties.
 */
export function createTextStyle<
    TNuance extends TextCommonOptionNuanceBase = TextCommonOptionNuanceDefault
>(
    textStyleModel: LabelCommonModel<TNuance>,
    specifiedTextStyle?: TextStyleProps, // Fixed style in the code. Can't be set by model.
    opt?: Parameters<typeof setTextStyleCommon>[2],
    isNotNormal?: boolean,
    isAttached?: boolean // If text is attached on an element. If so, auto color will handling in zrender.
): TextStyleProps {
    const textStyle: TextStyleProps = {};
    setTextStyleCommon(textStyle, textStyleModel, opt, isNotNormal, isAttached);
    specifiedTextStyle && extend(textStyle, specifiedTextStyle);
    // textStyle.host && textStyle.host.dirty && textStyle.host.dirty(false);
    return textStyle;
}
export function createTextConfig(
    textStyleModel: Model<LabelOption<{positionExtra: 'outside'}>>,
    opt?: Pick<
        TextCommonParams,
        'defaultOutsidePosition' | 'inheritColor' | 'autoOverflowArea' | 'layoutRect'
    >,
    isNotNormal?: boolean
) {
    opt = opt || {};
    const textConfig: ElementTextConfig = {};
    let labelPosition;
    let labelRotate = textStyleModel.getShallow('rotate');
    const labelDistance = retrieve2(textStyleModel.getShallow('distance'), isNotNormal ? null : 5);
    const labelOffset = textStyleModel.getShallow('offset');
    labelPosition = textStyleModel.getShallow('position')
        || (isNotNormal ? null : 'inside');
    // 'outside' is not a valid zr textPostion value, but used
    // in bar series, and magic type should be considered.
    labelPosition === 'outside' && (labelPosition = opt.defaultOutsidePosition || 'top');
    if (labelPosition != null) {
        textConfig.position = labelPosition;
    }
    if (labelOffset != null) {
        textConfig.offset = labelOffset;
    }
    if (labelRotate != null) {
        labelRotate *= Math.PI / 180;
        textConfig.rotation = labelRotate;
    }
    if (labelDistance != null) {
        textConfig.distance = labelDistance;
    }
    // fill and auto is determined by the color of path fill if it's not specified by developers.
    textConfig.outsideFill = textStyleModel.get('color') === 'inherit'
        ? (opt.inheritColor || null)
        : 'auto';
    if (opt.autoOverflowArea != null) {
        textConfig.autoOverflowArea = opt.autoOverflowArea;
    }
    if (opt.layoutRect != null) {
        textConfig.layoutRect = opt.layoutRect;
    }
    return textConfig;
}

/**
 * The uniform entry of set text style, that is, retrieve style definitions
 * from `model` and set to `textStyle` object.
 *
 * Never in merge mode, but in overwrite mode, that is, all of the text style
 * properties will be set. (Consider the states of normal and emphasis and
 * default value can be adopted, merge would make the logic too complicated
 * to manage.)
 */
function setTextStyleCommon<
    TNuance extends TextCommonOptionNuanceBase = TextCommonOptionNuanceDefault
>(
    textStyle: TextStyleProps,
    textStyleModel: LabelCommonModel<TNuance>,
    opt?: Pick<
        TextCommonParams,
        'inheritColor' | 'defaultOpacity' | 'disableBox' | 'defaultTextMargin'
    >,
    isNotNormal?: boolean,
    isAttached?: boolean
) {
    // Consider there will be abnormal when merge hover style to normal style if given default value.
    opt = opt || EMPTY_OBJ;
    const ecModel = textStyleModel.ecModel;
    const globalTextStyle = ecModel && ecModel.option.textStyle;
    // Consider case:
    // {
    //     data: [{
    //         value: 12,
    //         label: {
    //             rich: {
    //                 // no 'a' here but using parent 'a'.
    //             }
    //         }
    //     }],
    //     rich: {
    //         a: { ... }
    //     }
    // }
    const richItemNames = getRichItemNames<TNuance>(textStyleModel);
    let richResult: TextStyleProps['rich'];
    if (richItemNames) {
        richResult = {};
        const richInheritPlainLabelOptionName = 'richInheritPlainLabel' as const;
        const richInheritPlainLabel = retrieve2(
            textStyleModel.get(richInheritPlainLabelOptionName),
            ecModel ? ecModel.get(richInheritPlainLabelOptionName) : undefined
        );
        for (const name in richItemNames) {
            if (richItemNames.hasOwnProperty(name)) {
                // Cascade is supported in rich.
                const richTextStyle = textStyleModel.getModel(['rich', name]);
                // In rich, never `disableBox`.
                // consider `label: {formatter: '{a|xx}', color: 'blue', rich: {a: {}}}`,
                // the default color `'blue'` will not be adopted if no color declared in `rich`.
                // That might confuses users. So probably we should put `textStyleModel` as the
                // root ancestor of the `richTextStyle`. But that would be a break change.
                // Since v6, the rich style inherits plain label by default
                // but this behavior can be disabled by setting `richInheritPlainLabel` to `false`.
                setTokenTextStyle(
                    richResult[name] = {}, richTextStyle, globalTextStyle, textStyleModel, richInheritPlainLabel,
                    opt, isNotNormal, isAttached, false, true
                );
            }
        }
    }
    if (richResult) {
        textStyle.rich = richResult;
    }
    const overflow = textStyleModel.get('overflow');
    if (overflow) {
        textStyle.overflow = overflow;
    }
<<<<<<< HEAD
    const minMargin = textStyleModel.get('minMargin');
    if (minMargin != null) {
        textStyle.margin = minMargin;
        (textStyle as LabelExtendedTextStyle).__marginType = LabelMarginType.minMargin;
    }
    const textMargin = textStyleModel.get('textMargin');
    if (textMargin != null) {
        textStyle.margin = clone(textMargin);
        (textStyle as LabelExtendedTextStyle).__marginType = LabelMarginType.textMargin;
    }
    else if (opt.defaultTextMargin != null) {
        textStyle.margin = clone(opt.defaultTextMargin);
        (textStyle as LabelExtendedTextStyle).__marginType = LabelMarginType.textMargin;
    }
    setTokenTextStyle<TNuance>(textStyle, textStyleModel, globalTextStyle, opt, isNotNormal, isAttached, true, false);
=======
    const lineOverflow = textStyleModel.get('lineOverflow');
    if (lineOverflow) {
        textStyle.lineOverflow = lineOverflow;
    }
    const margin = textStyleModel.get('minMargin');
    if (margin != null) {
        textStyle.margin = margin;
    }
    setTokenTextStyle(
        textStyle, textStyleModel, globalTextStyle, null, null, opt, isNotNormal, isAttached, true, false
    );
>>>>>>> 87b2f776
}
// Consider case:
// {
//     data: [{
//         value: 12,
//         label: {
//             rich: {
//                 // no 'a' here but using parent 'a'.
//             }
//         }
//     }],
//     rich: {
//         a: { ... }
//     }
// }
// TODO TextStyleModel
function getRichItemNames<
    TNuance extends TextCommonOptionNuanceBase
>(textStyleModel: Model<LabelCommonOption<TNuance>>) {
    // Use object to remove duplicated names.
    let richItemNameMap: Dictionary<number>;
    while (textStyleModel && textStyleModel !== textStyleModel.ecModel) {
        const rich = (textStyleModel.option || EMPTY_OBJ as LabelOption).rich;
        if (rich) {
            richItemNameMap = richItemNameMap || {};
            const richKeys = keys(rich);
            for (let i = 0; i < richKeys.length; i++) {
                const richKey = richKeys[i];
                richItemNameMap[richKey] = 1;
            }
        }
        textStyleModel = textStyleModel.parentModel;
    }
    return richItemNameMap;
}
const TEXT_PROPS_WITH_GLOBAL = [
    'fontStyle', 'fontWeight', 'fontSize', 'fontFamily',
    'textShadowColor', 'textShadowBlur', 'textShadowOffsetX', 'textShadowOffsetY'
] as const;
const TEXT_PROPS_SELF = [
    'align', 'lineHeight', 'width', 'height', 'tag', 'verticalAlign', 'ellipsis'
] as const;
const TEXT_PROPS_BOX = [
    'padding', 'borderWidth', 'borderRadius', 'borderDashOffset',
    'backgroundColor', 'borderColor',
    'shadowColor', 'shadowBlur', 'shadowOffsetX', 'shadowOffsetY'
] as const;

function setTokenTextStyle<TNuance extends TextCommonOptionNuanceBase>(
    textStyle: TextStyleProps['rich'][string],
<<<<<<< HEAD
    // FIXME: check/refactor for ellipsis handling of rich text.
    textStyleModel: Model<TextCommonOption<TNuance> & Pick<LabelCommonOption, 'ellipsis'>>,
    globalTextStyle: GlobalTextStyleOption,
=======
    textStyleModel: Model<LabelOption>,
    globalTextStyle: LabelOption,
    plainTextModel: Model<LabelOption> | NullUndefined,
    richInheritPlainLabel: boolean,
>>>>>>> 87b2f776
    opt?: Pick<TextCommonParams, 'inheritColor' | 'defaultOpacity' | 'disableBox'>,
    isNotNormal?: boolean,
    isAttached?: boolean,
    isBlock?: boolean,
    inRich?: boolean
) {
    // In merge mode, default value should not be given.
    globalTextStyle = !isNotNormal && globalTextStyle || EMPTY_OBJ;
    const inheritColor = opt && opt.inheritColor;
    let fillColor = textStyleModel.getShallow('color');
    let strokeColor = textStyleModel.getShallow('textBorderColor');
    let opacity = retrieve2(textStyleModel.getShallow('opacity'), globalTextStyle.opacity);
    if (fillColor === 'inherit' || fillColor === 'auto') {
        if (__DEV__) {
            if (fillColor === 'auto') {
                deprecateReplaceLog('color: \'auto\'', 'color: \'inherit\'');
            }
        }
        if (inheritColor) {
            fillColor = inheritColor;
        }
        else {
            fillColor = null;
        }
    }
    if (strokeColor === 'inherit' || (strokeColor === 'auto')) {
        if (__DEV__) {
            if (strokeColor === 'auto') {
                deprecateReplaceLog('color: \'auto\'', 'color: \'inherit\'');
            }
        }
        if (inheritColor) {
            strokeColor = inheritColor;
        }
        else {
            strokeColor = null;
        }
    }
    if (!isAttached) {
        // Only use default global textStyle.color if text is individual.
        // Otherwise it will use the strategy of attached text color because text may be on a path.
        fillColor = fillColor || globalTextStyle.color;
        strokeColor = strokeColor || globalTextStyle.textBorderColor;
    }
    if (fillColor != null) {
        // Might not be a string, e.g, it's a function in axisLabel case; but assume that it will
        // be erased by a correct value outside.
        textStyle.fill = fillColor as string;
    }
    if (strokeColor != null) {
        textStyle.stroke = strokeColor;
    }
    const textBorderWidth = retrieve2(textStyleModel.getShallow('textBorderWidth'), globalTextStyle.textBorderWidth);
    if (textBorderWidth != null) {
        textStyle.lineWidth = textBorderWidth;
    }
    const textBorderType = retrieve2(textStyleModel.getShallow('textBorderType'), globalTextStyle.textBorderType);
    if (textBorderType != null) {
        textStyle.lineDash = textBorderType as any;
    }
    const textBorderDashOffset = retrieve2(
        textStyleModel.getShallow('textBorderDashOffset'), globalTextStyle.textBorderDashOffset
    );
    if (textBorderDashOffset != null) {
        textStyle.lineDashOffset = textBorderDashOffset;
    }

    if (!isNotNormal && (opacity == null) && !inRich) {
        opacity = opt && opt.defaultOpacity;
    }
    if (opacity != null) {
        textStyle.opacity = opacity;
    }

    // TODO
    if (!isNotNormal && !isAttached) {
        // Set default finally.
        if (textStyle.fill == null && opt.inheritColor) {
            textStyle.fill = opt.inheritColor;
        }
    }
    // Do not use `getFont` here, because merge should be supported, where
    // part of these properties may be changed in emphasis style, and the
    // others should remain their original value got from normal style.
    for (let i = 0; i < TEXT_PROPS_WITH_GLOBAL.length; i++) {
        const key = TEXT_PROPS_WITH_GLOBAL[i];
        // props width, height, padding, margin, tag, backgroundColor, borderColor,
        // borderWidth, borderRadius, shadowColor, shadowBlur, shadowOffsetX, shadowOffsetY
        // may inappropriate to inherit from plainTextStyle.
        // And if some props is specified in default options, users may have to reset them one by one.
        // Therefore, we only allow these props to inherit from plainTextStyle.
        // `richInheritPlainLabel` is switch for backward compatibility
        const val = (richInheritPlainLabel !== false && plainTextModel)
            ? retrieve3(
                textStyleModel.getShallow(key), plainTextModel.getShallow(key), globalTextStyle[key]
            )
            : retrieve2(textStyleModel.getShallow(key), globalTextStyle[key]);
        if (val != null) {
            (textStyle as any)[key] = val;
        }
    }
    for (let i = 0; i < TEXT_PROPS_SELF.length; i++) {
        const key = TEXT_PROPS_SELF[i];
        const val = textStyleModel.getShallow(key);
        if (val != null) {
            (textStyle as any)[key] = val;
        }
    }
    if (textStyle.verticalAlign == null) {
        const baseline = textStyleModel.getShallow('baseline');
        if (baseline != null) {
            textStyle.verticalAlign = baseline;
        }
    }
    if (!isBlock || !opt.disableBox) {
        for (let i = 0; i < TEXT_PROPS_BOX.length; i++) {
            const key = TEXT_PROPS_BOX[i];
            const val = textStyleModel.getShallow(key);
            if (val != null) {
                (textStyle as any)[key] = val;
            }
        }

        const borderType = textStyleModel.getShallow('borderType');
        if (borderType != null) {
            textStyle.borderDash = borderType as any;
        }

        if ((textStyle.backgroundColor === 'auto' || textStyle.backgroundColor === 'inherit') && inheritColor) {
            if (__DEV__) {
                if (textStyle.backgroundColor === 'auto') {
                    deprecateReplaceLog('backgroundColor: \'auto\'', 'backgroundColor: \'inherit\'');
                }
            }
            textStyle.backgroundColor = inheritColor;
        }
        if ((textStyle.borderColor === 'auto' || textStyle.borderColor === 'inherit') && inheritColor) {
            if (__DEV__) {
                if (textStyle.borderColor === 'auto') {
                    deprecateReplaceLog('borderColor: \'auto\'', 'borderColor: \'inherit\'');
                }
            }
            textStyle.borderColor = inheritColor;
        }
    }
}

export function getFont(
    opt: Pick<TextCommonOption, 'fontStyle' | 'fontWeight' | 'fontSize' | 'fontFamily'>,
    ecModel: GlobalModel
) {
    const gTextStyleModel = ecModel && ecModel.getModel('textStyle');
    return trim([
        // FIXME in node-canvas fontWeight is before fontStyle
        opt.fontStyle || gTextStyleModel && gTextStyleModel.getShallow('fontStyle') || '',
        opt.fontWeight || gTextStyleModel && gTextStyleModel.getShallow('fontWeight') || '',
        (opt.fontSize || gTextStyleModel && gTextStyleModel.getShallow('fontSize') || 12) + 'px',
        opt.fontFamily || gTextStyleModel && gTextStyleModel.getShallow('fontFamily') || 'sans-serif'
    ].join(' '));
}

export const labelInner = makeInner<{
    /**
     * Previous target value stored used for label.
     * It's mainly for text animation
     */
    prevValue?: InterpolatableValue
    /**
     * Target value stored used for label.
     */
    value?: InterpolatableValue
    /**
     * Current value in text animation.
     */
    interpolatedValue?: InterpolatableValue
    /**
     * If enable value animation
     */
    valueAnimation?: boolean
    /**
     * Label value precision during animation.
     */
    precision?: number | 'auto'

    /**
     * If enable value animation
     */
    statesModels?: LabelStatesModels<LabelModelForText>
    /**
     * Default text getter during interpolation
     */
    defaultInterpolatedText?: (value: InterpolatableValue) => string
    /**
     * Change label text from interpolated text during animation
     */
    setLabelText?: (interpolatedValue?: InterpolatableValue) => void

}, ZRText>();

export function setLabelValueAnimation(
    label: ZRText,
    labelStatesModels: LabelStatesModels<LabelModelForText>,
    value: InterpolatableValue,
    getDefaultText: (value: InterpolatableValue) => string
) {
    if (!label) {
        return;
    }

    const obj = labelInner(label);
    obj.prevValue = obj.value;
    obj.value = value;
    const normalLabelModel = labelStatesModels.normal;

    obj.valueAnimation = normalLabelModel.get('valueAnimation');

    if (obj.valueAnimation) {
        obj.precision = normalLabelModel.get('precision');
        obj.defaultInterpolatedText = getDefaultText;
        obj.statesModels = labelStatesModels;
    }
}

export function animateLabelValue(
    textEl: ZRText,
    dataIndex: number,
    data: SeriesData,
    animatableModel: Model<AnimationOptionMixin>,
    labelFetcher: SetLabelStyleOpt<number>['labelFetcher']
) {
    const labelInnerStore = labelInner(textEl);
    if (!labelInnerStore.valueAnimation || labelInnerStore.prevValue === labelInnerStore.value) {
        // Value not changed, no new label animation
        return;
    }

    const defaultInterpolatedText = labelInnerStore.defaultInterpolatedText;
    // Consider the case that being animating, do not use the `obj.value`,
    // Otherwise it will jump to the `obj.value` when this new animation started.
    const currValue = retrieve2(labelInnerStore.interpolatedValue, labelInnerStore.prevValue);
    const targetValue = labelInnerStore.value;

    function during(percent: number) {
        const interpolated = interpolateRawValues(
            data,
            labelInnerStore.precision,
            currValue,
            targetValue,
            percent
        );

        labelInnerStore.interpolatedValue = percent === 1 ? null : interpolated;

        const labelText = getLabelText({
            labelDataIndex: dataIndex,
            labelFetcher: labelFetcher,
            defaultText: defaultInterpolatedText
                ? defaultInterpolatedText(interpolated)
                : interpolated + ''
        }, labelInnerStore.statesModels, interpolated);

        setLabelText(textEl, labelText);
    }

    (textEl as ZRText & {percent?: number}).percent = 0;
    (labelInnerStore.prevValue == null
        ? initProps
        : updateProps
    )<TextProps & {percent?: number}>(textEl, {
        // percent is used to prevent animation from being aborted #15916
        percent: 1
    }, animatableModel, dataIndex, null, during);
}<|MERGE_RESOLUTION|>--- conflicted
+++ resolved
@@ -31,22 +31,16 @@
     ZRStyleProps,
     AnimationOptionMixin,
     InterpolatableValue,
-<<<<<<< HEAD
     GlobalTextStyleOption,
     LabelCommonOption,
     TextCommonOptionNuanceBase,
     TextCommonOptionNuanceDefault,
     LabelMarginType,
-    LabelExtendedTextStyle
-} from '../util/types';
-import GlobalModel from '../model/Global';
-import { isFunction, retrieve2, extend, keys, trim, clone } from 'zrender/src/core/util';
-=======
+    LabelExtendedTextStyle,
     NullUndefined
 } from '../util/types';
 import GlobalModel from '../model/Global';
-import { isFunction, retrieve2, extend, keys, trim, retrieve3 } from 'zrender/src/core/util';
->>>>>>> 87b2f776
+import { isFunction, retrieve2, extend, keys, trim, clone, retrieve3 } from 'zrender/src/core/util';
 import { SPECIAL_STATES, DISPLAY_STATES } from '../util/states';
 import { deprecateReplaceLog } from '../util/log';
 import { makeInner, interpolateRawValues } from '../util/model';
@@ -78,12 +72,9 @@
 
     textStyle?: ZRStyleProps
 
-<<<<<<< HEAD
     defaultTextMargin?: number | number[]
-=======
     autoOverflowArea?: ElementTextConfig['autoOverflowArea'],
     layoutRect?: ElementTextConfig['layoutRect'],
->>>>>>> 87b2f776
 };
 const EMPTY_OBJ = {};
 
@@ -435,14 +426,14 @@
     if (richItemNames) {
         richResult = {};
         const richInheritPlainLabelOptionName = 'richInheritPlainLabel' as const;
-        const richInheritPlainLabel = retrieve2(
-            textStyleModel.get(richInheritPlainLabelOptionName),
+        const richInheritPlainLabel: boolean = retrieve2(
+            textStyleModel.get(richInheritPlainLabelOptionName as any),
             ecModel ? ecModel.get(richInheritPlainLabelOptionName) : undefined
         );
         for (const name in richItemNames) {
             if (richItemNames.hasOwnProperty(name)) {
                 // Cascade is supported in rich.
-                const richTextStyle = textStyleModel.getModel(['rich', name]);
+                const richTextStyle = textStyleModel.getModel(['rich', name]) as LabelCommonModel<TNuance>;
                 // In rich, never `disableBox`.
                 // consider `label: {formatter: '{a|xx}', color: 'blue', rich: {a: {}}}`,
                 // the default color `'blue'` will not be adopted if no color declared in `rich`.
@@ -450,7 +441,7 @@
                 // root ancestor of the `richTextStyle`. But that would be a break change.
                 // Since v6, the rich style inherits plain label by default
                 // but this behavior can be disabled by setting `richInheritPlainLabel` to `false`.
-                setTokenTextStyle(
+                setTokenTextStyle<TNuance>(
                     richResult[name] = {}, richTextStyle, globalTextStyle, textStyleModel, richInheritPlainLabel,
                     opt, isNotNormal, isAttached, false, true
                 );
@@ -464,7 +455,6 @@
     if (overflow) {
         textStyle.overflow = overflow;
     }
-<<<<<<< HEAD
     const minMargin = textStyleModel.get('minMargin');
     if (minMargin != null) {
         textStyle.margin = minMargin;
@@ -479,20 +469,13 @@
         textStyle.margin = clone(opt.defaultTextMargin);
         (textStyle as LabelExtendedTextStyle).__marginType = LabelMarginType.textMargin;
     }
-    setTokenTextStyle<TNuance>(textStyle, textStyleModel, globalTextStyle, opt, isNotNormal, isAttached, true, false);
-=======
     const lineOverflow = textStyleModel.get('lineOverflow');
     if (lineOverflow) {
         textStyle.lineOverflow = lineOverflow;
     }
-    const margin = textStyleModel.get('minMargin');
-    if (margin != null) {
-        textStyle.margin = margin;
-    }
-    setTokenTextStyle(
+    setTokenTextStyle<TNuance>(
         textStyle, textStyleModel, globalTextStyle, null, null, opt, isNotNormal, isAttached, true, false
     );
->>>>>>> 87b2f776
 }
 // Consider case:
 // {
@@ -543,16 +526,11 @@
 
 function setTokenTextStyle<TNuance extends TextCommonOptionNuanceBase>(
     textStyle: TextStyleProps['rich'][string],
-<<<<<<< HEAD
     // FIXME: check/refactor for ellipsis handling of rich text.
     textStyleModel: Model<TextCommonOption<TNuance> & Pick<LabelCommonOption, 'ellipsis'>>,
     globalTextStyle: GlobalTextStyleOption,
-=======
-    textStyleModel: Model<LabelOption>,
-    globalTextStyle: LabelOption,
-    plainTextModel: Model<LabelOption> | NullUndefined,
+    plainTextModel: LabelCommonModel<TNuance>,
     richInheritPlainLabel: boolean,
->>>>>>> 87b2f776
     opt?: Pick<TextCommonParams, 'inheritColor' | 'defaultOpacity' | 'disableBox'>,
     isNotNormal?: boolean,
     isAttached?: boolean,
