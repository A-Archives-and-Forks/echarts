--- conflicted
+++ resolved
@@ -506,7 +506,7 @@
                 (textStyle as any)[key] = val;
             }
         }
-<<<<<<< HEAD
+
         const borderType = retrieve2(textStyleModel.getShallow('borderType'), globalTextStyle.borderType);
         if (!borderType || borderType === 'solid') {
             textStyle.borderDash = [];
@@ -522,7 +522,7 @@
         const borderDashOffset = retrieve2(textStyleModel.getShallow('borderDashOffset'), globalTextStyle.borderDashOffset);
         if (borderDashOffset != null) {
             textStyle.borderDashOffset = borderDashOffset;
-=======
+        }
 
         if ((textStyle.backgroundColor === 'auto' || textStyle.backgroundColor === 'inherit') && inheritColor) {
             if (__DEV__) {
@@ -539,10 +539,10 @@
                 }
             }
             textStyle.borderColor = inheritColor;
->>>>>>> e538b379
-        }
-    }
-}
+        }
+    }
+}
+
 export function getFont(
     opt: Pick<TextCommonOption, 'fontStyle' | 'fontWeight' | 'fontSize' | 'fontFamily'>,
     ecModel: GlobalModel
