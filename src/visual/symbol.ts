/*
* Licensed to the Apache Software Foundation (ASF) under one
* or more contributor license agreements.  See the NOTICE file
* distributed with this work for additional information
* regarding copyright ownership.  The ASF licenses this file
* to you under the Apache License, Version 2.0 (the
* "License"); you may not use this file except in compliance
* with the License.  You may obtain a copy of the License at
*
*   http://www.apache.org/licenses/LICENSE-2.0
*
* Unless required by applicable law or agreed to in writing,
* software distributed under the License is distributed on an
* "AS IS" BASIS, WITHOUT WARRANTIES OR CONDITIONS OF ANY
* KIND, either express or implied.  See the License for the
* specific language governing permissions and limitations
* under the License.
*/

import {isFunction} from 'zrender/src/core/util';
import {
    StageHandler,
    SeriesOption,
    SymbolOptionMixin,
    SymbolSizeCallback,
    SymbolCallback,
    CallbackDataParams,
    SymbolRotateCallback,
<<<<<<< HEAD
    SymbolClipCallback,
    SymbolClip
=======
    SymbolOffsetCallback
>>>>>>> 0d5496fe
} from '../util/types';
import List from '../data/List';
import SeriesModel from '../model/Series';
import GlobalModel from '../model/Global';

// Encoding visual for all series include which is filtered for legend drawing
const seriesSymbolTask: StageHandler = {

    createOnAllSeries: true,

    // For legend.
    performRawSeries: true,

    reset: function (
        seriesModel: SeriesModel<SeriesOption & SymbolOptionMixin<CallbackDataParams>>,
        ecModel: GlobalModel
    ) {
        const data = seriesModel.getData();

        if (seriesModel.legendIcon) {
            data.setVisual('legendIcon', seriesModel.legendIcon);
        }

        if (!seriesModel.hasSymbolVisual) {
            return;
        }

        const symbolType = seriesModel.get('symbol');
        const symbolSize = seriesModel.get('symbolSize');
        const keepAspect = seriesModel.get('symbolKeepAspect');
        const symbolRotate = seriesModel.get('symbolRotate');
<<<<<<< HEAD
        const symbolClip = seriesModel.get('symbolClip');
=======
        const symbolOffset = seriesModel.get('symbolOffset');
>>>>>>> 0d5496fe

        const hasSymbolTypeCallback = isFunction(symbolType);
        const hasSymbolSizeCallback = isFunction(symbolSize);
        const hasSymbolRotateCallback = isFunction(symbolRotate);
<<<<<<< HEAD
        const hasSymbolClipCallback = isFunction(symbolClip);
        const hasCallback = hasSymbolTypeCallback || hasSymbolSizeCallback || hasSymbolRotateCallback || hasSymbolClipCallback;
        const seriesSymbol = (!hasSymbolTypeCallback && symbolType) ? symbolType : seriesModel.defaultSymbol;
        const seriesSymbolSize = !hasSymbolSizeCallback ? symbolSize : null;
        const seriesSymbolRotate = !hasSymbolRotateCallback ? symbolRotate : null;
        const seriesSymbolClip = !hasSymbolClipCallback ? symbolClip : null;
=======
        const hasSymbolOffsetCallback = isFunction(symbolOffset);
        const hasCallback = hasSymbolTypeCallback
            || hasSymbolSizeCallback
            || hasSymbolRotateCallback
            || hasSymbolOffsetCallback;
        const seriesSymbol = (!hasSymbolTypeCallback && symbolType) ? symbolType : seriesModel.defaultSymbol;
        const seriesSymbolSize = !hasSymbolSizeCallback ? symbolSize : null;
        const seriesSymbolRotate = !hasSymbolRotateCallback ? symbolRotate : null;
        const seriesSymbolOffset = !hasSymbolOffsetCallback ? symbolOffset : null;
>>>>>>> 0d5496fe

        data.setVisual({
            legendIcon: seriesModel.legendIcon || seriesSymbol as string,
            // If seting callback functions on `symbol` or `symbolSize`, for simplicity and avoiding
            // to bring trouble, we do not pick a reuslt from one of its calling on data item here,
            // but just use the default value. Callback on `symbol` or `symbolSize` is convenient in
            // some cases but generally it is not recommanded.
            symbol: seriesSymbol as string,
            symbolSize: seriesSymbolSize as number | number[],
            symbolKeepAspect: keepAspect,
            symbolRotate: seriesSymbolRotate as number,
<<<<<<< HEAD
            symbolClip: seriesSymbolClip as SymbolClip
=======
            symbolOffset: seriesSymbolOffset as string | number | (string | number)[]
>>>>>>> 0d5496fe
        });

        // Only visible series has each data be visual encoded
        if (ecModel.isSeriesFiltered(seriesModel)) {
            return;
        }

        function dataEach(data: List, idx: number) {
            const rawValue = seriesModel.getRawValue(idx);
            const params = seriesModel.getDataParams(idx);
            hasSymbolTypeCallback && data.setItemVisual(
                idx, 'symbol', (symbolType as SymbolCallback<CallbackDataParams>)(rawValue, params)
            );
            hasSymbolSizeCallback && data.setItemVisual(
                idx, 'symbolSize', (symbolSize as SymbolSizeCallback<CallbackDataParams>)(rawValue, params)
            );
            hasSymbolRotateCallback && data.setItemVisual(
                idx, 'symbolRotate', (symbolRotate as SymbolRotateCallback<CallbackDataParams>)(rawValue, params)
            );
<<<<<<< HEAD
            hasSymbolClipCallback && data.setItemVisual(
                idx, 'symbolClip', (symbolClip as SymbolClipCallback<CallbackDataParams>)(rawValue, params)
=======
            hasSymbolOffsetCallback && data.setItemVisual(
                idx, 'symbolOffset', (symbolOffset as SymbolOffsetCallback<CallbackDataParams>)(rawValue, params)
>>>>>>> 0d5496fe
            );
        }

        return { dataEach: hasCallback ? dataEach : null };
    }
};

const dataSymbolTask: StageHandler = {

    createOnAllSeries: true,

    // For legend.
    performRawSeries: true,

    reset: function (
        seriesModel: SeriesModel<SeriesOption & SymbolOptionMixin<CallbackDataParams>>,
        ecModel: GlobalModel
    ) {
        if (!seriesModel.hasSymbolVisual) {
            return;
        }
        // Only visible series has each data be visual encoded
        if (ecModel.isSeriesFiltered(seriesModel)) {
            return;
        }

        const data = seriesModel.getData();

        function dataEach(data: List, idx: number) {
            const itemModel = data.getItemModel<SymbolOptionMixin>(idx);
            const itemSymbolType = itemModel.getShallow('symbol', true);
            const itemSymbolSize = itemModel.getShallow('symbolSize', true);
            const itemSymbolRotate = itemModel.getShallow('symbolRotate', true);
            const itemSymbolOffset = itemModel.getShallow('symbolOffset', true);
            const itemSymbolKeepAspect = itemModel.getShallow('symbolKeepAspect', true);
            const itemSymbolClip = itemModel.getShallow('symbolClip', true);

            // If has item symbol
            if (itemSymbolType != null) {
                data.setItemVisual(idx, 'symbol', itemSymbolType);
            }
            if (itemSymbolSize != null) {
                // PENDING Transform symbolSize ?
                data.setItemVisual(idx, 'symbolSize', itemSymbolSize);
            }
            if (itemSymbolRotate != null) {
                data.setItemVisual(idx, 'symbolRotate', itemSymbolRotate);
            }
            if (itemSymbolOffset != null) {
                data.setItemVisual(idx, 'symbolOffset', itemSymbolOffset);
            }
            if (itemSymbolKeepAspect != null) {
                data.setItemVisual(idx, 'symbolKeepAspect', itemSymbolKeepAspect);
            }
            if (itemSymbolClip != null) {
                data.setItemVisual(idx, 'symbolClip', itemSymbolClip);
            }
        }

        return { dataEach: data.hasItemOption ? dataEach : null };
    }
};

export {seriesSymbolTask, dataSymbolTask};<|MERGE_RESOLUTION|>--- conflicted
+++ resolved
@@ -26,12 +26,9 @@
     SymbolCallback,
     CallbackDataParams,
     SymbolRotateCallback,
-<<<<<<< HEAD
     SymbolClipCallback,
     SymbolClip
-=======
     SymbolOffsetCallback
->>>>>>> 0d5496fe
 } from '../util/types';
 import List from '../data/List';
 import SeriesModel from '../model/Series';
@@ -63,33 +60,25 @@
         const symbolSize = seriesModel.get('symbolSize');
         const keepAspect = seriesModel.get('symbolKeepAspect');
         const symbolRotate = seriesModel.get('symbolRotate');
-<<<<<<< HEAD
         const symbolClip = seriesModel.get('symbolClip');
-=======
         const symbolOffset = seriesModel.get('symbolOffset');
->>>>>>> 0d5496fe
+
 
         const hasSymbolTypeCallback = isFunction(symbolType);
         const hasSymbolSizeCallback = isFunction(symbolSize);
         const hasSymbolRotateCallback = isFunction(symbolRotate);
-<<<<<<< HEAD
+        const hasSymbolOffsetCallback = isFunction(symbolOffset);
         const hasSymbolClipCallback = isFunction(symbolClip);
-        const hasCallback = hasSymbolTypeCallback || hasSymbolSizeCallback || hasSymbolRotateCallback || hasSymbolClipCallback;
-        const seriesSymbol = (!hasSymbolTypeCallback && symbolType) ? symbolType : seriesModel.defaultSymbol;
-        const seriesSymbolSize = !hasSymbolSizeCallback ? symbolSize : null;
-        const seriesSymbolRotate = !hasSymbolRotateCallback ? symbolRotate : null;
-        const seriesSymbolClip = !hasSymbolClipCallback ? symbolClip : null;
-=======
-        const hasSymbolOffsetCallback = isFunction(symbolOffset);
         const hasCallback = hasSymbolTypeCallback
             || hasSymbolSizeCallback
             || hasSymbolRotateCallback
-            || hasSymbolOffsetCallback;
+            || hasSymbolOffsetCallback
+            || hasSymbolClipCallback;
         const seriesSymbol = (!hasSymbolTypeCallback && symbolType) ? symbolType : seriesModel.defaultSymbol;
         const seriesSymbolSize = !hasSymbolSizeCallback ? symbolSize : null;
         const seriesSymbolRotate = !hasSymbolRotateCallback ? symbolRotate : null;
         const seriesSymbolOffset = !hasSymbolOffsetCallback ? symbolOffset : null;
->>>>>>> 0d5496fe
+        const seriesSymbolClip = !hasSymbolClipCallback ? symbolClip : null;
 
         data.setVisual({
             legendIcon: seriesModel.legendIcon || seriesSymbol as string,
@@ -101,11 +90,8 @@
             symbolSize: seriesSymbolSize as number | number[],
             symbolKeepAspect: keepAspect,
             symbolRotate: seriesSymbolRotate as number,
-<<<<<<< HEAD
-            symbolClip: seriesSymbolClip as SymbolClip
-=======
+            symbolClip: seriesSymbolClip as SymbolClip,
             symbolOffset: seriesSymbolOffset as string | number | (string | number)[]
->>>>>>> 0d5496fe
         });
 
         // Only visible series has each data be visual encoded
@@ -125,13 +111,11 @@
             hasSymbolRotateCallback && data.setItemVisual(
                 idx, 'symbolRotate', (symbolRotate as SymbolRotateCallback<CallbackDataParams>)(rawValue, params)
             );
-<<<<<<< HEAD
             hasSymbolClipCallback && data.setItemVisual(
                 idx, 'symbolClip', (symbolClip as SymbolClipCallback<CallbackDataParams>)(rawValue, params)
-=======
+            );
             hasSymbolOffsetCallback && data.setItemVisual(
                 idx, 'symbolOffset', (symbolOffset as SymbolOffsetCallback<CallbackDataParams>)(rawValue, params)
->>>>>>> 0d5496fe
             );
         }
 
