--- conflicted
+++ resolved
@@ -32,12 +32,9 @@
 import type GlobalModel from '../../model/Global';
 import type ComponentModel from '../../model/Component';
 import * as vector from 'zrender/src/core/vector';
-<<<<<<< HEAD
 import { injectCoordSysByOption } from '../../core/CoordinateSystem';
 import { SINGLE_REFERRING } from '../../util/model';
-=======
 import type { GeoJSONRegion } from './Region';
->>>>>>> 97f54eb2
 
 export type resizeGeoType = typeof resizeGeo;
 
