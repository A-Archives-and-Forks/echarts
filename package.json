--- conflicted
+++ resolved
@@ -65,11 +65,7 @@
   },
   "dependencies": {
     "tslib": "2.3.0",
-<<<<<<< HEAD
     "zrender": "https://github.com/ecomfe/zrender.git#ssr"
-=======
-    "zrender": "5.4.4"
->>>>>>> fd9e62d7
   },
   "devDependencies": {
     "@babel/code-frame": "7.10.4",
